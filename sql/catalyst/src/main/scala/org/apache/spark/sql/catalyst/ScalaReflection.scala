/*
 * Licensed to the Apache Software Foundation (ASF) under one or more
 * contributor license agreements.  See the NOTICE file distributed with
 * this work for additional information regarding copyright ownership.
 * The ASF licenses this file to You under the Apache License, Version 2.0
 * (the "License"); you may not use this file except in compliance with
 * the License.  You may obtain a copy of the License at
 *
 *    http://www.apache.org/licenses/LICENSE-2.0
 *
 * Unless required by applicable law or agreed to in writing, software
 * distributed under the License is distributed on an "AS IS" BASIS,
 * WITHOUT WARRANTIES OR CONDITIONS OF ANY KIND, either express or implied.
 * See the License for the specific language governing permissions and
 * limitations under the License.
 */

package org.apache.spark.sql.catalyst

import java.sql.{Date, Timestamp}

import org.apache.spark.util.Utils
import org.apache.spark.sql.catalyst.annotation.SQLUserDefinedType
import org.apache.spark.sql.catalyst.expressions.{GenericRow, Attribute, AttributeReference, Row}
import org.apache.spark.sql.catalyst.plans.logical.LocalRelation
import org.apache.spark.sql.catalyst.types._
import org.apache.spark.sql.catalyst.types.decimal.Decimal

/**
 * Provides experimental support for generating catalyst schemas for scala objects.
 */
object ScalaReflection {
  // The Predef.Map is scala.collection.immutable.Map.
  // Since the map values can be mutable, we explicitly import scala.collection.Map at here.
  import scala.collection.Map
  import scala.reflect.runtime.universe._

  case class Schema(dataType: DataType, nullable: Boolean)

  /**
   * Converts Scala objects to catalyst rows / types.
   * Note: This is always called after schemaFor has been called.
   *       This ordering is important for UDT registration.
   */
  def convertToCatalyst(a: Any, dataType: DataType): Any = (a, dataType) match {
    // Check UDT first since UDTs can override other types
    case (obj, udt: UserDefinedType[_]) => udt.serialize(obj)
    case (o: Option[_], _) => o.map(convertToCatalyst(_, dataType)).orNull
    case (s: Seq[_], arrayType: ArrayType) => s.map(convertToCatalyst(_, arrayType.elementType))
    case (m: Map[_, _], mapType: MapType) => m.map { case (k, v) =>
      convertToCatalyst(k, mapType.keyType) -> convertToCatalyst(v, mapType.valueType)
    }
    case (p: Product, structType: StructType) =>
      new GenericRow(
        p.productIterator.toSeq.zip(structType.fields).map { case (elem, field) =>
          convertToCatalyst(elem, field.dataType)
        }.toArray)
<<<<<<< HEAD
=======
    case (d: BigDecimal, _) => Decimal(d)
>>>>>>> ebd64805
    case (other, _) => other
  }

  /** Converts Catalyst types used internally in rows to standard Scala types */
  def convertToScala(a: Any, dataType: DataType): Any = (a, dataType) match {
    // Check UDT first since UDTs can override other types
    case (d, udt: UserDefinedType[_]) => udt.deserialize(d)
    case (s: Seq[_], arrayType: ArrayType) => s.map(convertToScala(_, arrayType.elementType))
    case (m: Map[_, _], mapType: MapType) => m.map { case (k, v) =>
      convertToScala(k, mapType.keyType) -> convertToScala(v, mapType.valueType)
    }
<<<<<<< HEAD
=======
    case (r: Row, s: StructType) => convertRowToScala(r, s)
    case (d: Decimal, _: DecimalType) => d.toBigDecimal
>>>>>>> ebd64805
    case (other, _) => other
  }

  def convertRowToScala(r: Row, schema: StructType): Row = {
    new GenericRow(
      r.zip(schema.fields.map(_.dataType))
        .map(r_dt => convertToScala(r_dt._1, r_dt._2)).toArray)
  }

  /** Returns a Sequence of attributes for the given case class type. */
  def attributesFor[T: TypeTag]: Seq[Attribute] = schemaFor[T] match {
    case Schema(s: StructType, _) =>
      s.fields.map(f => AttributeReference(f.name, f.dataType, f.nullable, f.metadata)())
  }

  /** Returns a catalyst DataType and its nullability for the given Scala Type using reflection. */
  def schemaFor[T: TypeTag]: Schema = schemaFor(typeOf[T])

  /** Returns a catalyst DataType and its nullability for the given Scala Type using reflection. */
  def schemaFor(tpe: `Type`): Schema = {
    val className: String = tpe.erasure.typeSymbol.asClass.fullName
    tpe match {
      case t if Utils.classIsLoadable(className) &&
        Utils.classForName(className).isAnnotationPresent(classOf[SQLUserDefinedType]) =>
        // Note: We check for classIsLoadable above since Utils.classForName uses Java reflection,
        //       whereas className is from Scala reflection.  This can make it hard to find classes
        //       in some cases, such as when a class is enclosed in an object (in which case
        //       Java appends a '$' to the object name but Scala does not).
        val udt = Utils.classForName(className)
          .getAnnotation(classOf[SQLUserDefinedType]).udt().newInstance()
        Schema(udt, nullable = true)
      case t if t <:< typeOf[Option[_]] =>
        val TypeRef(_, _, Seq(optType)) = t
        Schema(schemaFor(optType).dataType, nullable = true)
      case t if t <:< typeOf[Product] =>
        val formalTypeArgs = t.typeSymbol.asClass.typeParams
        val TypeRef(_, _, actualTypeArgs) = t
        val params = t.member(nme.CONSTRUCTOR).asMethod.paramss
        Schema(StructType(
          params.head.map { p =>
            val Schema(dataType, nullable) =
              schemaFor(p.typeSignature.substituteTypes(formalTypeArgs, actualTypeArgs))
            StructField(p.name.toString, dataType, nullable)
          }), nullable = true)
      // Need to decide if we actually need a special type here.
      case t if t <:< typeOf[Array[Byte]] => Schema(BinaryType, nullable = true)
      case t if t <:< typeOf[Array[_]] =>
        sys.error(s"Only Array[Byte] supported now, use Seq instead of $t")
      case t if t <:< typeOf[Seq[_]] =>
        val TypeRef(_, _, Seq(elementType)) = t
        val Schema(dataType, nullable) = schemaFor(elementType)
        Schema(ArrayType(dataType, containsNull = nullable), nullable = true)
      case t if t <:< typeOf[Map[_, _]] =>
        val TypeRef(_, _, Seq(keyType, valueType)) = t
        val Schema(valueDataType, valueNullable) = schemaFor(valueType)
        Schema(MapType(schemaFor(keyType).dataType,
          valueDataType, valueContainsNull = valueNullable), nullable = true)
      case t if t <:< typeOf[String] => Schema(StringType, nullable = true)
      case t if t <:< typeOf[Timestamp] => Schema(TimestampType, nullable = true)
      case t if t <:< typeOf[Date] => Schema(DateType, nullable = true)
<<<<<<< HEAD
      case t if t <:< typeOf[BigDecimal] => Schema(DecimalType, nullable = true)
=======
      case t if t <:< typeOf[BigDecimal] => Schema(DecimalType.Unlimited, nullable = true)
      case t if t <:< typeOf[Decimal] => Schema(DecimalType.Unlimited, nullable = true)
>>>>>>> ebd64805
      case t if t <:< typeOf[java.lang.Integer] => Schema(IntegerType, nullable = true)
      case t if t <:< typeOf[java.lang.Long] => Schema(LongType, nullable = true)
      case t if t <:< typeOf[java.lang.Double] => Schema(DoubleType, nullable = true)
      case t if t <:< typeOf[java.lang.Float] => Schema(FloatType, nullable = true)
      case t if t <:< typeOf[java.lang.Short] => Schema(ShortType, nullable = true)
      case t if t <:< typeOf[java.lang.Byte] => Schema(ByteType, nullable = true)
      case t if t <:< typeOf[java.lang.Boolean] => Schema(BooleanType, nullable = true)
      case t if t <:< definitions.IntTpe => Schema(IntegerType, nullable = false)
      case t if t <:< definitions.LongTpe => Schema(LongType, nullable = false)
      case t if t <:< definitions.DoubleTpe => Schema(DoubleType, nullable = false)
      case t if t <:< definitions.FloatTpe => Schema(FloatType, nullable = false)
      case t if t <:< definitions.ShortTpe => Schema(ShortType, nullable = false)
      case t if t <:< definitions.ByteTpe => Schema(ByteType, nullable = false)
      case t if t <:< definitions.BooleanTpe => Schema(BooleanType, nullable = false)
    }
  }

  def typeOfObject: PartialFunction[Any, DataType] = {
    // The data type can be determined without ambiguity.
    case obj: BooleanType.JvmType => BooleanType
    case obj: BinaryType.JvmType => BinaryType
    case obj: StringType.JvmType => StringType
    case obj: ByteType.JvmType => ByteType
    case obj: ShortType.JvmType => ShortType
    case obj: IntegerType.JvmType => IntegerType
    case obj: LongType.JvmType => LongType
    case obj: FloatType.JvmType => FloatType
    case obj: DoubleType.JvmType => DoubleType
    case obj: DateType.JvmType => DateType
    case obj: BigDecimal => DecimalType.Unlimited
    case obj: Decimal => DecimalType.Unlimited
    case obj: TimestampType.JvmType => TimestampType
    case null => NullType
    // For other cases, there is no obvious mapping from the type of the given object to a
    // Catalyst data type. A user should provide his/her specific rules
    // (in a user-defined PartialFunction) to infer the Catalyst data type for other types of
    // objects and then compose the user-defined PartialFunction with this one.
  }

  implicit class CaseClassRelation[A <: Product : TypeTag](data: Seq[A]) {

    /**
     * Implicitly added to Sequences of case class objects.  Returns a catalyst logical relation
     * for the the data in the sequence.
     */
    def asRelation: LocalRelation = {
      val output = attributesFor[A]
      LocalRelation(output, data)
    }
  }
}<|MERGE_RESOLUTION|>--- conflicted
+++ resolved
@@ -55,10 +55,7 @@
         p.productIterator.toSeq.zip(structType.fields).map { case (elem, field) =>
           convertToCatalyst(elem, field.dataType)
         }.toArray)
-<<<<<<< HEAD
-=======
     case (d: BigDecimal, _) => Decimal(d)
->>>>>>> ebd64805
     case (other, _) => other
   }
 
@@ -70,11 +67,8 @@
     case (m: Map[_, _], mapType: MapType) => m.map { case (k, v) =>
       convertToScala(k, mapType.keyType) -> convertToScala(v, mapType.valueType)
     }
-<<<<<<< HEAD
-=======
     case (r: Row, s: StructType) => convertRowToScala(r, s)
     case (d: Decimal, _: DecimalType) => d.toBigDecimal
->>>>>>> ebd64805
     case (other, _) => other
   }
 
@@ -135,12 +129,8 @@
       case t if t <:< typeOf[String] => Schema(StringType, nullable = true)
       case t if t <:< typeOf[Timestamp] => Schema(TimestampType, nullable = true)
       case t if t <:< typeOf[Date] => Schema(DateType, nullable = true)
-<<<<<<< HEAD
-      case t if t <:< typeOf[BigDecimal] => Schema(DecimalType, nullable = true)
-=======
       case t if t <:< typeOf[BigDecimal] => Schema(DecimalType.Unlimited, nullable = true)
       case t if t <:< typeOf[Decimal] => Schema(DecimalType.Unlimited, nullable = true)
->>>>>>> ebd64805
       case t if t <:< typeOf[java.lang.Integer] => Schema(IntegerType, nullable = true)
       case t if t <:< typeOf[java.lang.Long] => Schema(LongType, nullable = true)
       case t if t <:< typeOf[java.lang.Double] => Schema(DoubleType, nullable = true)

--- conflicted
+++ resolved
@@ -55,11 +55,7 @@
         case _: NumericType | BooleanType => dataset(c).cast(DoubleType).as(s"${c}_double_$uid")
       }
     }
-<<<<<<< HEAD
-    dataset.select(col("*"), assembleFunc(new Column(CreateStruct(args))).as($(outputCol)))
-=======
-    dataset.select(col("*"), assembleFunc(struct(args : _*)).as(map(outputCol)))
->>>>>>> 37537760
+    dataset.select(col("*"), assembleFunc(struct(args : _*)).as($(outputCol)))
   }
 
   override def transformSchema(schema: StructType): StructType = {

--- conflicted
+++ resolved
@@ -77,10 +77,6 @@
       parent: CatalystConverter): Converter = {
     val fieldType: DataType = field.dataType
     fieldType match {
-<<<<<<< HEAD
-      // Check UDT first since UDTs can override other types
-=======
->>>>>>> ebd64805
       case udt: UserDefinedType[_] => {
         createConverter(field.copy(dataType = udt.sqlType), fieldIndex, parent)
       }

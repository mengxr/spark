--- conflicted
+++ resolved
@@ -71,11 +71,8 @@
 
     case JSortedObject(
         ("class", JString(udtClass)),
-<<<<<<< HEAD
         ("pyClass", _),
         ("pyModule", _),
-=======
->>>>>>> ebd64805
         ("type", JString("udt"))) =>
       Class.forName(udtClass).newInstance().asInstanceOf[UserDefinedType[_]]
   }
@@ -598,36 +595,25 @@
   /** Underlying storage type for this UDT */
   def sqlType: DataType
 
+  def pyUDT: (String, String) = (null, null)
+
   /**
    * Convert the user type to a SQL datum
    *
    * TODO: Can we make this take obj: UserType?  The issue is in ScalaReflection.convertToCatalyst,
    *       where we need to convert Any to UserType.
    */
-<<<<<<< HEAD
-  def pyUDT: (String, String) = (null, null)
-
-  /** Convert the user type to a SQL datum */
-  // TODO: Can we make this take obj: UserType?  The issue is in ScalaReflection.convertToCatalyst,
-  //       where we need to convert Any to UserType.
-=======
->>>>>>> ebd64805
   def serialize(obj: Any): Any
 
   /** Convert a SQL datum to the user type */
   def deserialize(datum: Any): UserType
 
   override private[sql] def jsonValue: JValue = {
-<<<<<<< HEAD
     val (pyModule, pyClass) = pyUDT
     ("type" -> "udt") ~
       ("class" -> this.getClass.getName) ~
       ("pyClass" -> pyClass) ~
       ("pyModule" -> pyModule)
-=======
-    ("type" -> "udt") ~
-      ("class" -> this.getClass.getName)
->>>>>>> ebd64805
   }
 
   /**

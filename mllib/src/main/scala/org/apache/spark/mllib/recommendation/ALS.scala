--- conflicted
+++ resolved
@@ -184,24 +184,15 @@
       }
     }
 
-<<<<<<< HEAD
     val productPartitioner = new Partitioner {
       val numPartitions = numProductBlocks
 
       def getPartition(x: Any): Int = {
-        Utils.nonNegativeMod(byteswap32(42+x.asInstanceOf[Int]), numPartitions)
-=======
-    val partitioner = new Partitioner {
-      val numPartitions = numBlocks
-
-      def getPartition(x: Any): Int = {
         Utils.nonNegativeMod(byteswap32(x.asInstanceOf[Int]), numPartitions)
->>>>>>> bf8d0aa2
       }
     }
 
     val ratingsByUserBlock = ratings.map{ rating =>
-<<<<<<< HEAD
       (userPartitioner.getPartition(rating.user), rating)
     }
     val ratingsByProductBlock = ratings.map{ rating =>
@@ -213,18 +204,6 @@
         makeLinkRDDs(numUserBlocks, numProductBlocks, ratingsByUserBlock, userPartitioner, productPartitioner)
     val (productInLinks, productOutLinks) =
         makeLinkRDDs(numProductBlocks, numUserBlocks, ratingsByProductBlock, productPartitioner, userPartitioner)
-=======
-      (partitioner.getPartition(rating.user), rating)
-    }
-    val ratingsByProductBlock = ratings.map{ rating =>
-      (partitioner.getPartition(rating.product),
-        Rating(rating.product, rating.user, rating.rating))
-    }
-
-    val (userInLinks, userOutLinks) = makeLinkRDDs(numBlocks, ratingsByUserBlock, partitioner)
-    val (productInLinks, productOutLinks) =
-        makeLinkRDDs(numBlocks, ratingsByProductBlock, partitioner)
->>>>>>> bf8d0aa2
 
     // Initialize user and product factors randomly, but use a deterministic seed for each
     // partition so that fault recovery works
@@ -369,23 +348,14 @@
    * Make the out-links table for a block of the users (or products) dataset given the list of
    * (user, product, rating) values for the users in that block (or the opposite for products).
    */
-<<<<<<< HEAD
   private def makeOutLinkBlock(numProductBlocks: Int, ratings: Array[Rating],
       productPartitioner: Partitioner): OutLinkBlock = {
-=======
-  private def makeOutLinkBlock(numBlocks: Int, ratings: Array[Rating],
-      partitioner: Partitioner): OutLinkBlock = {
->>>>>>> bf8d0aa2
     val userIds = ratings.map(_.user).distinct.sorted
     val numUsers = userIds.length
     val userIdToPos = userIds.zipWithIndex.toMap
     val shouldSend = Array.fill(numUsers)(new BitSet(numProductBlocks))
     for (r <- ratings) {
-<<<<<<< HEAD
       shouldSend(userIdToPos(r.user))(productPartitioner.getPartition(r.product)) = true
-=======
-      shouldSend(userIdToPos(r.user))(partitioner.getPartition(r.product)) = true
->>>>>>> bf8d0aa2
     }
     OutLinkBlock(userIds, shouldSend)
   }
@@ -394,24 +364,15 @@
    * Make the in-links table for a block of the users (or products) dataset given a list of
    * (user, product, rating) values for the users in that block (or the opposite for products).
    */
-<<<<<<< HEAD
   private def makeInLinkBlock(numUserBlocks: Int, numProductBlocks: Int, ratings: Array[Rating],
       productPartitioner: Partitioner): InLinkBlock = {
-=======
-  private def makeInLinkBlock(numBlocks: Int, ratings: Array[Rating],
-      partitioner: Partitioner): InLinkBlock = {
->>>>>>> bf8d0aa2
     val userIds = ratings.map(_.user).distinct.sorted
     val numUsers = userIds.length
     val userIdToPos = userIds.zipWithIndex.toMap
     // Split out our ratings by product block
     val blockRatings = Array.fill(numProductBlocks)(new ArrayBuffer[Rating])
     for (r <- ratings) {
-<<<<<<< HEAD
       blockRatings(productPartitioner.getPartition(r.product)) += r
-=======
-      blockRatings(partitioner.getPartition(r.product)) += r
->>>>>>> bf8d0aa2
     }
     val ratingsForBlock = new Array[Array[(Array[Int], Array[Double])]](numProductBlocks)
     for (productBlock <- 0 until numProductBlocks) {
@@ -436,23 +397,14 @@
    * the users (or (blockId, (p, u, r)) for the products). We create these simultaneously to avoid
    * having to shuffle the (blockId, (u, p, r)) RDD twice, or to cache it.
    */
-<<<<<<< HEAD
   private def makeLinkRDDs(numUserBlocks: Int, numProductBlocks: Int, ratings: RDD[(Int, Rating)], userPartitioner: Partitioner, productPartitioner: Partitioner)
-=======
-  private def makeLinkRDDs(numBlocks: Int, ratings: RDD[(Int, Rating)], partitioner: Partitioner)
->>>>>>> bf8d0aa2
     : (RDD[(Int, InLinkBlock)], RDD[(Int, OutLinkBlock)]) =
   {
     val grouped = ratings.partitionBy(new HashPartitioner(numUserBlocks))
     val links = grouped.mapPartitionsWithIndex((blockId, elements) => {
       val ratings = elements.map{_._2}.toArray
-<<<<<<< HEAD
       val inLinkBlock = makeInLinkBlock(numUserBlocks, numProductBlocks, ratings, productPartitioner)
       val outLinkBlock = makeOutLinkBlock(numProductBlocks, ratings, productPartitioner)
-=======
-      val inLinkBlock = makeInLinkBlock(numBlocks, ratings, partitioner)
-      val outLinkBlock = makeOutLinkBlock(numBlocks, ratings, partitioner)
->>>>>>> bf8d0aa2
       Iterator.single((blockId, (inLinkBlock, outLinkBlock)))
     }, true)
     val inLinks = links.mapValues(_._1)
@@ -770,48 +722,4 @@
     : MatrixFactorizationModel = {
     trainImplicit(ratings, rank, iterations, 0.01, -1, 1.0)
   }
-<<<<<<< HEAD
-
-  private class ALSRegistrator extends KryoRegistrator {
-    override def registerClasses(kryo: Kryo) {
-      kryo.register(classOf[Rating])
-    }
-  }
-
-  def main(args: Array[String]) {
-    if (args.length < 5 || args.length > 9) {
-      println("Usage: ALS <master> <ratings_file> <rank> <iterations> <output_dir> " +
-        "[<lambda>] [<implicitPrefs>] [<alpha>] [<blocks>]")
-      System.exit(1)
-    }
-    val (master, ratingsFile, rank, iters, outputDir) =
-      (args(0), args(1), args(2).toInt, args(3).toInt, args(4))
-    val lambda = if (args.length >= 6) args(5).toDouble else 0.01
-    val implicitPrefs = if (args.length >= 7) args(6).toBoolean else false
-    val alpha = if (args.length >= 8) args(7).toDouble else 1
-    val blocks = if (args.length == 9) args(8).toInt else -1
-    val conf = new SparkConf()
-      .set("spark.serializer", "org.apache.spark.serializer.KryoSerializer")
-      .set("spark.kryo.registrator",  classOf[ALSRegistrator].getName)
-      .set("spark.kryo.referenceTracking", "false")
-      .set("spark.kryoserializer.buffer.mb", "8")
-      .set("spark.locality.wait", "10000")
-    val sc = new SparkContext(master, "ALS", conf)
-
-    val ratings = sc.textFile(ratingsFile).map { line =>
-      val fields = line.split(',')
-      Rating(fields(0).toInt, fields(1).toInt, fields(2).toDouble)
-    }
-    val model = new ALS(rank = rank, iterations = iters, lambda = lambda,
-      numUserBlocks = blocks, numProductBlocks = blocks, implicitPrefs = implicitPrefs, alpha = alpha).run(ratings)
-
-    model.userFeatures.map{ case (id, vec) => id + "," + vec.mkString(" ") }
-                      .saveAsTextFile(outputDir + "/userFeatures")
-    model.productFeatures.map{ case (id, vec) => id + "," + vec.mkString(" ") }
-                         .saveAsTextFile(outputDir + "/productFeatures")
-    println("Final user/product features written to " + outputDir)
-    sc.stop()
-  }
-=======
->>>>>>> bf8d0aa2
 }
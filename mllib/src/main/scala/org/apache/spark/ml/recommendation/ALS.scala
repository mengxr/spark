/*
 * Licensed to the Apache Software Foundation (ASF) under one or more
 * contributor license agreements.  See the NOTICE file distributed with
 * this work for additional information regarding copyright ownership.
 * The ASF licenses this file to You under the Apache License, Version 2.0
 * (the "License"); you may not use this file except in compliance with
 * the License.  You may obtain a copy of the License at
 *
 *    http://www.apache.org/licenses/LICENSE-2.0
 *
 * Unless required by applicable law or agreed to in writing, software
 * distributed under the License is distributed on an "AS IS" BASIS,
 * WITHOUT WARRANTIES OR CONDITIONS OF ANY KIND, either express or implied.
 * See the License for the specific language governing permissions and
 * limitations under the License.
 */

package org.apache.spark.ml.recommendation

import java.{util => ju}

import scala.collection.mutable
import scala.reflect.ClassTag
import scala.util.Sorting

import com.github.fommil.netlib.BLAS.{getInstance => blas}
import com.github.fommil.netlib.LAPACK.{getInstance => lapack}
import org.netlib.util.intW

import org.apache.spark.{HashPartitioner, Logging, Partitioner}
import org.apache.spark.annotation.DeveloperApi
import org.apache.spark.ml.{Estimator, Model}
import org.apache.spark.ml.param._
import org.apache.spark.rdd.RDD
<<<<<<< HEAD
import org.apache.spark.sql.DataFrame
import org.apache.spark.sql.api.scala.dsl._
=======
import org.apache.spark.sql.{Column, DataFrame}
import org.apache.spark.sql.Dsl._
>>>>>>> 0bb15f22
import org.apache.spark.sql.types.{DoubleType, FloatType, IntegerType, StructField, StructType}
import org.apache.spark.util.Utils
import org.apache.spark.util.collection.{OpenHashMap, OpenHashSet, SortDataFormat, Sorter}
import org.apache.spark.util.random.XORShiftRandom

/**
 * Common params for ALS.
 */
private[recommendation] trait ALSParams extends Params with HasMaxIter with HasRegParam
  with HasPredictionCol {

  /** Param for rank of the matrix factorization. */
  val rank = new IntParam(this, "rank", "rank of the factorization", Some(10))
  def getRank: Int = get(rank)

  /** Param for number of user blocks. */
  val numUserBlocks = new IntParam(this, "numUserBlocks", "number of user blocks", Some(10))
  def getNumUserBlocks: Int = get(numUserBlocks)

  /** Param for number of item blocks. */
  val numItemBlocks =
    new IntParam(this, "numItemBlocks", "number of item blocks", Some(10))
  def getNumItemBlocks: Int = get(numItemBlocks)

  /** Param to decide whether to use implicit preference. */
  val implicitPrefs =
    new BooleanParam(this, "implicitPrefs", "whether to use implicit preference", Some(false))
  def getImplicitPrefs: Boolean = get(implicitPrefs)

  /** Param for the alpha parameter in the implicit preference formulation. */
  val alpha = new DoubleParam(this, "alpha", "alpha for implicit preference", Some(1.0))
  def getAlpha: Double = get(alpha)

  /** Param for the column name for user ids. */
  val userCol = new Param[String](this, "userCol", "column name for user ids", Some("user"))
  def getUserCol: String = get(userCol)

  /** Param for the column name for item ids. */
  val itemCol =
    new Param[String](this, "itemCol", "column name for item ids", Some("item"))
  def getItemCol: String = get(itemCol)

  /** Param for the column name for ratings. */
  val ratingCol = new Param[String](this, "ratingCol", "column name for ratings", Some("rating"))
  def getRatingCol: String = get(ratingCol)

  /**
   * Validates and transforms the input schema.
   * @param schema input schema
   * @param paramMap extra params
   * @return output schema
   */
  protected def validateAndTransformSchema(schema: StructType, paramMap: ParamMap): StructType = {
    val map = this.paramMap ++ paramMap
    assert(schema(map(userCol)).dataType == IntegerType)
    assert(schema(map(itemCol)).dataType== IntegerType)
    val ratingType = schema(map(ratingCol)).dataType
    assert(ratingType == FloatType || ratingType == DoubleType)
    val predictionColName = map(predictionCol)
    assert(!schema.fieldNames.contains(predictionColName),
      s"Prediction column $predictionColName already exists.")
    val newFields = schema.fields :+ StructField(map(predictionCol), FloatType, nullable = false)
    StructType(newFields)
  }
}

/**
 * Model fitted by ALS.
 */
class ALSModel private[ml] (
    override val parent: ALS,
    override val fittingParamMap: ParamMap,
    k: Int,
    userFactors: RDD[(Int, Array[Float])],
    itemFactors: RDD[(Int, Array[Float])])
  extends Model[ALSModel] with ALSParams {

  def setPredictionCol(value: String): this.type = set(predictionCol, value)

  override def transform(dataset: DataFrame, paramMap: ParamMap): DataFrame = {
    import dataset.sqlContext.createDataFrame
    val map = this.paramMap ++ paramMap
    val users = userFactors.toDataFrame("id", "features")
    val items = itemFactors.toDataFrame("id", "features")
    val predict: (Seq[Float], Seq[Float]) => Float = (userFeatures, itemFeatures) => {
      if (userFeatures != null && itemFeatures != null) {
        blas.sdot(k, userFeatures.toArray, 1, itemFeatures.toArray, 1)
      } else {
        Float.NaN
      }
    }
    val inputColumns = dataset.schema.fieldNames
    val prediction = callUDF(predict, users("features"), items("features")).as(map(predictionCol))
    val outputColumns = inputColumns.map(f => dataset(f)) :+ prediction
    dataset
      .join(users, dataset(map(userCol)) === users("id"), "left")
      .join(items, dataset(map(itemCol)) === items("id"), "left")
      .select(outputColumns: _*)
      // TODO: Just use a dataset("*")
      // .select(dataset("*"), prediction)
  }

  override private[ml] def transformSchema(schema: StructType, paramMap: ParamMap): StructType = {
    validateAndTransformSchema(schema, paramMap)
  }
}


/**
 * Alternating Least Squares (ALS) matrix factorization.
 *
 * ALS attempts to estimate the ratings matrix `R` as the product of two lower-rank matrices,
 * `X` and `Y`, i.e. `X * Yt = R`. Typically these approximations are called 'factor' matrices.
 * The general approach is iterative. During each iteration, one of the factor matrices is held
 * constant, while the other is solved for using least squares. The newly-solved factor matrix is
 * then held constant while solving for the other factor matrix.
 *
 * This is a blocked implementation of the ALS factorization algorithm that groups the two sets
 * of factors (referred to as "users" and "products") into blocks and reduces communication by only
 * sending one copy of each user vector to each product block on each iteration, and only for the
 * product blocks that need that user's feature vector. This is achieved by pre-computing some
 * information about the ratings matrix to determine the "out-links" of each user (which blocks of
 * products it will contribute to) and "in-link" information for each product (which of the feature
 * vectors it receives from each user block it will depend on). This allows us to send only an
 * array of feature vectors between each user block and product block, and have the product block
 * find the users' ratings and update the products based on these messages.
 *
 * For implicit preference data, the algorithm used is based on
 * "Collaborative Filtering for Implicit Feedback Datasets", available at
 * [[http://dx.doi.org/10.1109/ICDM.2008.22]], adapted for the blocked approach used here.
 *
 * Essentially instead of finding the low-rank approximations to the rating matrix `R`,
 * this finds the approximations for a preference matrix `P` where the elements of `P` are 1 if
 * r > 0 and 0 if r <= 0. The ratings then act as 'confidence' values related to strength of
 * indicated user
 * preferences rather than explicit ratings given to items.
 */
class ALS extends Estimator[ALSModel] with ALSParams {

  import org.apache.spark.ml.recommendation.ALS.Rating

  def setRank(value: Int): this.type = set(rank, value)
  def setNumUserBlocks(value: Int): this.type = set(numUserBlocks, value)
  def setNumItemBlocks(value: Int): this.type = set(numItemBlocks, value)
  def setImplicitPrefs(value: Boolean): this.type = set(implicitPrefs, value)
  def setAlpha(value: Double): this.type = set(alpha, value)
  def setUserCol(value: String): this.type = set(userCol, value)
  def setItemCol(value: String): this.type = set(itemCol, value)
  def setRatingCol(value: String): this.type = set(ratingCol, value)
  def setPredictionCol(value: String): this.type = set(predictionCol, value)
  def setMaxIter(value: Int): this.type = set(maxIter, value)
  def setRegParam(value: Double): this.type = set(regParam, value)

  /** Sets both numUserBlocks and numItemBlocks to the specific value. */
  def setNumBlocks(value: Int): this.type = {
    setNumUserBlocks(value)
    setNumItemBlocks(value)
    this
  }

  setMaxIter(20)
  setRegParam(1.0)

  override def fit(dataset: DataFrame, paramMap: ParamMap): ALSModel = {
    val map = this.paramMap ++ paramMap
    val ratings = dataset
      .select(col(map(userCol)), col(map(itemCol)), col(map(ratingCol)).cast(FloatType))
      .map { row =>
        Rating(row.getInt(0), row.getInt(1), row.getFloat(2))
      }
    val (userFactors, itemFactors) = ALS.train(ratings, rank = map(rank),
      numUserBlocks = map(numUserBlocks), numItemBlocks = map(numItemBlocks),
      maxIter = map(maxIter), regParam = map(regParam), implicitPrefs = map(implicitPrefs),
      alpha = map(alpha))
    val model = new ALSModel(this, map, map(rank), userFactors, itemFactors)
    Params.inheritValues(map, this, model)
    model
  }

  override private[ml] def transformSchema(schema: StructType, paramMap: ParamMap): StructType = {
    validateAndTransformSchema(schema, paramMap)
  }
}

/**
 * :: DeveloperApi ::
 * An implementation of ALS that supports generic ID types, specialized for Int and Long. This is
 * exposed as a developer API for users who do need other ID types. But it is not recommended
 * because it increases the shuffle size and memory requirement during training. For simplicity,
 * users and items must have the same type. The number of distinct users/items should be smaller
 * than 2 billion.
 */
@DeveloperApi
object ALS extends Logging {

  /** Rating class for better code readability. */
  case class Rating[@specialized(Int, Long) ID](user: ID, item: ID, rating: Float)

  /** Cholesky solver for least square problems. */
  private[recommendation] class CholeskySolver {

    private val upper = "U"
    private val info = new intW(0)

    /**
     * Solves a least squares problem with L2 regularization:
     *
     *   min norm(A x - b)^2^ + lambda * n * norm(x)^2^
     *
     * @param ne a [[NormalEquation]] instance that contains AtA, Atb, and n (number of instances)
     * @param lambda regularization constant, which will be scaled by n
     * @return the solution x
     */
    def solve(ne: NormalEquation, lambda: Double): Array[Float] = {
      val k = ne.k
      // Add scaled lambda to the diagonals of AtA.
      val scaledlambda = lambda * ne.n
      var i = 0
      var j = 2
      while (i < ne.triK) {
        ne.ata(i) += scaledlambda
        i += j
        j += 1
      }
      lapack.dppsv(upper, k, 1, ne.ata, ne.atb, k, info)
      val code = info.`val`
      assert(code == 0, s"lapack.dppsv returned $code.")
      val x = new Array[Float](k)
      i = 0
      while (i < k) {
        x(i) = ne.atb(i).toFloat
        i += 1
      }
      ne.reset()
      x
    }
  }

  /** Representing a normal equation (ALS' subproblem). */
  private[recommendation] class NormalEquation(val k: Int) extends Serializable {

    /** Number of entries in the upper triangular part of a k-by-k matrix. */
    val triK = k * (k + 1) / 2
    /** A^T^ * A */
    val ata = new Array[Double](triK)
    /** A^T^ * b */
    val atb = new Array[Double](k)
    /** Number of observations. */
    var n = 0

    private val da = new Array[Double](k)
    private val upper = "U"

    private def copyToDouble(a: Array[Float]): Unit = {
      var i = 0
      while (i < k) {
        da(i) = a(i)
        i += 1
      }
    }

    /** Adds an observation. */
    def add(a: Array[Float], b: Float): this.type = {
      require(a.length == k)
      copyToDouble(a)
      blas.dspr(upper, k, 1.0, da, 1, ata)
      blas.daxpy(k, b.toDouble, da, 1, atb, 1)
      n += 1
      this
    }

    /**
     * Adds an observation with implicit feedback. Note that this does not increment the counter.
     */
    def addImplicit(a: Array[Float], b: Float, alpha: Double): this.type = {
      require(a.length == k)
      // Extension to the original paper to handle b < 0. confidence is a function of |b| instead
      // so that it is never negative.
      val confidence = 1.0 + alpha * math.abs(b)
      copyToDouble(a)
      blas.dspr(upper, k, confidence - 1.0, da, 1, ata)
      // For b <= 0, the corresponding preference is 0. So the term below is only added for b > 0.
      if (b > 0) {
        blas.daxpy(k, confidence, da, 1, atb, 1)
      }
      this
    }

    /** Merges another normal equation object. */
    def merge(other: NormalEquation): this.type = {
      require(other.k == k)
      blas.daxpy(ata.length, 1.0, other.ata, 1, ata, 1)
      blas.daxpy(atb.length, 1.0, other.atb, 1, atb, 1)
      n += other.n
      this
    }

    /** Resets everything to zero, which should be called after each solve. */
    def reset(): Unit = {
      ju.Arrays.fill(ata, 0.0)
      ju.Arrays.fill(atb, 0.0)
      n = 0
    }
  }

  /**
   * Implementation of the ALS algorithm.
   */
  def train[ID: ClassTag](
      ratings: RDD[Rating[ID]],
      rank: Int = 10,
      numUserBlocks: Int = 10,
      numItemBlocks: Int = 10,
      maxIter: Int = 10,
      regParam: Double = 1.0,
      implicitPrefs: Boolean = false,
      alpha: Double = 1.0)(
      implicit ord: Ordering[ID]): (RDD[(ID, Array[Float])], RDD[(ID, Array[Float])]) = {
    val userPart = new HashPartitioner(numUserBlocks)
    val itemPart = new HashPartitioner(numItemBlocks)
    val userLocalIndexEncoder = new LocalIndexEncoder(userPart.numPartitions)
    val itemLocalIndexEncoder = new LocalIndexEncoder(itemPart.numPartitions)
    val blockRatings = partitionRatings(ratings, userPart, itemPart).cache()
    val (userInBlocks, userOutBlocks) = makeBlocks("user", blockRatings, userPart, itemPart)
    // materialize blockRatings and user blocks
    userOutBlocks.count()
    val swappedBlockRatings = blockRatings.map {
      case ((userBlockId, itemBlockId), RatingBlock(userIds, itemIds, localRatings)) =>
        ((itemBlockId, userBlockId), RatingBlock(itemIds, userIds, localRatings))
    }
    val (itemInBlocks, itemOutBlocks) = makeBlocks("item", swappedBlockRatings, itemPart, userPart)
    // materialize item blocks
    itemOutBlocks.count()
    var userFactors = initialize(userInBlocks, rank)
    var itemFactors = initialize(itemInBlocks, rank)
    if (implicitPrefs) {
      for (iter <- 1 to maxIter) {
        userFactors.setName(s"userFactors-$iter").persist()
        val previousItemFactors = itemFactors
        itemFactors = computeFactors(userFactors, userOutBlocks, itemInBlocks, rank, regParam,
          userLocalIndexEncoder, implicitPrefs, alpha)
        previousItemFactors.unpersist()
        itemFactors.setName(s"itemFactors-$iter").persist()
        val previousUserFactors = userFactors
        userFactors = computeFactors(itemFactors, itemOutBlocks, userInBlocks, rank, regParam,
          itemLocalIndexEncoder, implicitPrefs, alpha)
        previousUserFactors.unpersist()
      }
    } else {
      for (iter <- 0 until maxIter) {
        itemFactors = computeFactors(userFactors, userOutBlocks, itemInBlocks, rank, regParam,
          userLocalIndexEncoder)
        userFactors = computeFactors(itemFactors, itemOutBlocks, userInBlocks, rank, regParam,
          itemLocalIndexEncoder)
      }
    }
    val userIdAndFactors = userInBlocks
      .mapValues(_.srcIds)
      .join(userFactors)
      .values
      .setName("userFactors")
      .cache()
    userIdAndFactors.count()
    itemFactors.unpersist()
    val itemIdAndFactors = itemInBlocks
      .mapValues(_.srcIds)
      .join(itemFactors)
      .values
      .setName("itemFactors")
      .cache()
    itemIdAndFactors.count()
    userInBlocks.unpersist()
    userOutBlocks.unpersist()
    itemInBlocks.unpersist()
    itemOutBlocks.unpersist()
    blockRatings.unpersist()
    val userOutput = userIdAndFactors.flatMap { case (ids, factors) =>
      ids.view.zip(factors)
    }
    val itemOutput = itemIdAndFactors.flatMap { case (ids, factors) =>
      ids.view.zip(factors)
    }
    (userOutput, itemOutput)
  }

  /**
   * Factor block that stores factors (Array[Float]) in an Array.
   */
  private type FactorBlock = Array[Array[Float]]

  /**
   * Out-link block that stores, for each dst (item/user) block, which src (user/item) factors to
   * send. For example, outLinkBlock(0) contains the local indices (not the original src IDs) of the
   * src factors in this block to send to dst block 0.
   */
  private type OutBlock = Array[Array[Int]]

  /**
   * In-link block for computing src (user/item) factors. This includes the original src IDs
   * of the elements within this block as well as encoded dst (item/user) indices and corresponding
   * ratings. The dst indices are in the form of (blockId, localIndex), which are not the original
   * dst IDs. To compute src factors, we expect receiving dst factors that match the dst indices.
   * For example, if we have an in-link record
   *
   * {srcId: 0, dstBlockId: 2, dstLocalIndex: 3, rating: 5.0},
   *
   * and assume that the dst factors are stored as dstFactors: Map[Int, Array[Array[Float]]], which
   * is a blockId to dst factors map, the corresponding dst factor of the record is dstFactor(2)(3).
   *
   * We use a CSC-like (compressed sparse column) format to store the in-link information. So we can
   * compute src factors one after another using only one normal equation instance.
   *
   * @param srcIds src ids (ordered)
   * @param dstPtrs dst pointers. Elements in range [dstPtrs(i), dstPtrs(i+1)) of dst indices and
   *                ratings are associated with srcIds(i).
   * @param dstEncodedIndices encoded dst indices
   * @param ratings ratings
   *
   * @see [[LocalIndexEncoder]]
   */
  private[recommendation] case class InBlock[@specialized(Int, Long) ID: ClassTag](
      srcIds: Array[ID],
      dstPtrs: Array[Int],
      dstEncodedIndices: Array[Int],
      ratings: Array[Float]) {
    /** Size of the block. */
    def size: Int = ratings.length
    require(dstEncodedIndices.length == size)
    require(dstPtrs.length == srcIds.length + 1)
  }

  /**
   * Initializes factors randomly given the in-link blocks.
   *
   * @param inBlocks in-link blocks
   * @param rank rank
   * @return initialized factor blocks
   */
  private def initialize[ID](
      inBlocks: RDD[(Int, InBlock[ID])],
      rank: Int): RDD[(Int, FactorBlock)] = {
    // Choose a unit vector uniformly at random from the unit sphere, but from the
    // "first quadrant" where all elements are nonnegative. This can be done by choosing
    // elements distributed as Normal(0,1) and taking the absolute value, and then normalizing.
    // This appears to create factorizations that have a slightly better reconstruction
    // (<1%) compared picking elements uniformly at random in [0,1].
    inBlocks.map { case (srcBlockId, inBlock) =>
      val random = new XORShiftRandom(srcBlockId)
      val factors = Array.fill(inBlock.srcIds.length) {
        val factor = Array.fill(rank)(random.nextGaussian().toFloat)
        val nrm = blas.snrm2(rank, factor, 1)
        blas.sscal(rank, 1.0f / nrm, factor, 1)
        factor
      }
      (srcBlockId, factors)
    }
  }

  /**
   * A rating block that contains src IDs, dst IDs, and ratings, stored in primitive arrays.
   */
  private[recommendation] case class RatingBlock[@specialized(Int, Long) ID: ClassTag](
      srcIds: Array[ID],
      dstIds: Array[ID],
      ratings: Array[Float]) {
    /** Size of the block. */
    def size: Int = srcIds.length
    require(dstIds.length == srcIds.length)
    require(ratings.length == srcIds.length)
  }

  /**
   * Builder for [[RatingBlock]]. [[mutable.ArrayBuilder]] is used to avoid boxing/unboxing.
   */
  private[recommendation] class RatingBlockBuilder[@specialized(Int, Long) ID: ClassTag]
    extends Serializable {

    private val srcIds = mutable.ArrayBuilder.make[ID]
    private val dstIds = mutable.ArrayBuilder.make[ID]
    private val ratings = mutable.ArrayBuilder.make[Float]
    var size = 0

    /** Adds a rating. */
    def add(r: Rating[ID]): this.type = {
      size += 1
      srcIds += r.user
      dstIds += r.item
      ratings += r.rating
      this
    }

    /** Merges another [[RatingBlockBuilder]]. */
    def merge(other: RatingBlock[ID]): this.type = {
      size += other.srcIds.length
      srcIds ++= other.srcIds
      dstIds ++= other.dstIds
      ratings ++= other.ratings
      this
    }

    /** Builds a [[RatingBlock]]. */
    def build(): RatingBlock[ID] = {
      new RatingBlock[ID](srcIds.result(), dstIds.result(), ratings.result())
    }
  }

  /**
   * Partitions raw ratings into blocks.
   *
   * @param ratings raw ratings
   * @param srcPart partitioner for src IDs
   * @param dstPart partitioner for dst IDs
   *
   * @return an RDD of rating blocks in the form of ((srcBlockId, dstBlockId), ratingBlock)
   */
  private def partitionRatings[ID: ClassTag](
      ratings: RDD[Rating[ID]],
      srcPart: Partitioner,
      dstPart: Partitioner): RDD[((Int, Int), RatingBlock[ID])] = {

     /* The implementation produces the same result as the following but generates less objects.

     ratings.map { r =>
       ((srcPart.getPartition(r.user), dstPart.getPartition(r.item)), r)
     }.aggregateByKey(new RatingBlockBuilder)(
         seqOp = (b, r) => b.add(r),
         combOp = (b0, b1) => b0.merge(b1.build()))
       .mapValues(_.build())
     */

    val numPartitions = srcPart.numPartitions * dstPart.numPartitions
    ratings.mapPartitions { iter =>
      val builders = Array.fill(numPartitions)(new RatingBlockBuilder[ID])
      iter.flatMap { r =>
        val srcBlockId = srcPart.getPartition(r.user)
        val dstBlockId = dstPart.getPartition(r.item)
        val idx = srcBlockId + srcPart.numPartitions * dstBlockId
        val builder = builders(idx)
        builder.add(r)
        if (builder.size >= 2048) { // 2048 * (3 * 4) = 24k
          builders(idx) = new RatingBlockBuilder
          Iterator.single(((srcBlockId, dstBlockId), builder.build()))
        } else {
          Iterator.empty
        }
      } ++ {
        builders.view.zipWithIndex.filter(_._1.size > 0).map { case (block, idx) =>
          val srcBlockId = idx % srcPart.numPartitions
          val dstBlockId = idx / srcPart.numPartitions
          ((srcBlockId, dstBlockId), block.build())
        }
      }
    }.groupByKey().mapValues { blocks =>
      val builder = new RatingBlockBuilder[ID]
      blocks.foreach(builder.merge)
      builder.build()
    }.setName("ratingBlocks")
  }

  /**
   * Builder for uncompressed in-blocks of (srcId, dstEncodedIndex, rating) tuples.
   * @param encoder encoder for dst indices
   */
  private[recommendation] class UncompressedInBlockBuilder[@specialized(Int, Long) ID: ClassTag](
      encoder: LocalIndexEncoder)(
      implicit ord: Ordering[ID]) {

    private val srcIds = mutable.ArrayBuilder.make[ID]
    private val dstEncodedIndices = mutable.ArrayBuilder.make[Int]
    private val ratings = mutable.ArrayBuilder.make[Float]

    /**
     * Adds a dst block of (srcId, dstLocalIndex, rating) tuples.
     *
     * @param dstBlockId dst block ID
     * @param srcIds original src IDs
     * @param dstLocalIndices dst local indices
     * @param ratings ratings
     */
    def add(
        dstBlockId: Int,
        srcIds: Array[ID],
        dstLocalIndices: Array[Int],
        ratings: Array[Float]): this.type = {
      val sz = srcIds.length
      require(dstLocalIndices.length == sz)
      require(ratings.length == sz)
      this.srcIds ++= srcIds
      this.ratings ++= ratings
      var j = 0
      while (j < sz) {
        this.dstEncodedIndices += encoder.encode(dstBlockId, dstLocalIndices(j))
        j += 1
      }
      this
    }

    /** Builds a [[UncompressedInBlock]]. */
    def build(): UncompressedInBlock[ID] = {
      new UncompressedInBlock(srcIds.result(), dstEncodedIndices.result(), ratings.result())
    }
  }

  /**
   * A block of (srcId, dstEncodedIndex, rating) tuples stored in primitive arrays.
   */
  private[recommendation] class UncompressedInBlock[@specialized(Int, Long) ID: ClassTag](
      val srcIds: Array[ID],
      val dstEncodedIndices: Array[Int],
      val ratings: Array[Float])(
      implicit ord: Ordering[ID]) {

    /** Size the of block. */
    def length: Int = srcIds.length

    /**
     * Compresses the block into an [[InBlock]]. The algorithm is the same as converting a
     * sparse matrix from coordinate list (COO) format into compressed sparse column (CSC) format.
     * Sorting is done using Spark's built-in Timsort to avoid generating too many objects.
     */
    def compress(): InBlock[ID] = {
      val sz = length
      assert(sz > 0, "Empty in-link block should not exist.")
      sort()
      val uniqueSrcIdsBuilder = mutable.ArrayBuilder.make[ID]
      val dstCountsBuilder = mutable.ArrayBuilder.make[Int]
      var preSrcId = srcIds(0)
      uniqueSrcIdsBuilder += preSrcId
      var curCount = 1
      var i = 1
      var j = 0
      while (i < sz) {
        val srcId = srcIds(i)
        if (srcId != preSrcId) {
          uniqueSrcIdsBuilder += srcId
          dstCountsBuilder += curCount
          preSrcId = srcId
          j += 1
          curCount = 0
        }
        curCount += 1
        i += 1
      }
      dstCountsBuilder += curCount
      val uniqueSrcIds = uniqueSrcIdsBuilder.result()
      val numUniqueSrdIds = uniqueSrcIds.length
      val dstCounts = dstCountsBuilder.result()
      val dstPtrs = new Array[Int](numUniqueSrdIds + 1)
      var sum = 0
      i = 0
      while (i < numUniqueSrdIds) {
        sum += dstCounts(i)
        i += 1
        dstPtrs(i) = sum
      }
      InBlock(uniqueSrcIds, dstPtrs, dstEncodedIndices, ratings)
    }

    private def sort(): Unit = {
      val sz = length
      // Since there might be interleaved log messages, we insert a unique id for easy pairing.
      val sortId = Utils.random.nextInt()
      logDebug(s"Start sorting an uncompressed in-block of size $sz. (sortId = $sortId)")
      val start = System.nanoTime()
      val sorter = new Sorter(new UncompressedInBlockSort[ID])
      sorter.sort(this, 0, length, Ordering[KeyWrapper[ID]])
      val duration = (System.nanoTime() - start) / 1e9
      logDebug(s"Sorting took $duration seconds. (sortId = $sortId)")
    }
  }

  /**
   * A wrapper that holds a primitive key.
   *
   * @see [[UncompressedInBlockSort]]
   */
  private class KeyWrapper[@specialized(Int, Long) ID: ClassTag](
      implicit ord: Ordering[ID]) extends Ordered[KeyWrapper[ID]] {

    var key: ID = _

    override def compare(that: KeyWrapper[ID]): Int = {
      ord.compare(key, that.key)
    }

    def setKey(key: ID): this.type = {
      this.key = key
      this
    }
  }

  /**
   * [[SortDataFormat]] of [[UncompressedInBlock]] used by [[Sorter]].
   */
  private class UncompressedInBlockSort[@specialized(Int, Long) ID: ClassTag](
      implicit ord: Ordering[ID])
    extends SortDataFormat[KeyWrapper[ID], UncompressedInBlock[ID]] {

    override def newKey(): KeyWrapper[ID] = new KeyWrapper()

    override def getKey(
        data: UncompressedInBlock[ID],
        pos: Int,
        reuse: KeyWrapper[ID]): KeyWrapper[ID] = {
      if (reuse == null) {
        new KeyWrapper().setKey(data.srcIds(pos))
      } else {
        reuse.setKey(data.srcIds(pos))
      }
    }

    override def getKey(
        data: UncompressedInBlock[ID],
        pos: Int): KeyWrapper[ID] = {
      getKey(data, pos, null)
    }

    private def swapElements[@specialized(Int, Float) T](
        data: Array[T],
        pos0: Int,
        pos1: Int): Unit = {
      val tmp = data(pos0)
      data(pos0) = data(pos1)
      data(pos1) = tmp
    }

    override def swap(data: UncompressedInBlock[ID], pos0: Int, pos1: Int): Unit = {
      swapElements(data.srcIds, pos0, pos1)
      swapElements(data.dstEncodedIndices, pos0, pos1)
      swapElements(data.ratings, pos0, pos1)
    }

    override def copyRange(
        src: UncompressedInBlock[ID],
        srcPos: Int,
        dst: UncompressedInBlock[ID],
        dstPos: Int,
        length: Int): Unit = {
      System.arraycopy(src.srcIds, srcPos, dst.srcIds, dstPos, length)
      System.arraycopy(src.dstEncodedIndices, srcPos, dst.dstEncodedIndices, dstPos, length)
      System.arraycopy(src.ratings, srcPos, dst.ratings, dstPos, length)
    }

    override def allocate(length: Int): UncompressedInBlock[ID] = {
      new UncompressedInBlock(
        new Array[ID](length), new Array[Int](length), new Array[Float](length))
    }

    override def copyElement(
        src: UncompressedInBlock[ID],
        srcPos: Int,
        dst: UncompressedInBlock[ID],
        dstPos: Int): Unit = {
      dst.srcIds(dstPos) = src.srcIds(srcPos)
      dst.dstEncodedIndices(dstPos) = src.dstEncodedIndices(srcPos)
      dst.ratings(dstPos) = src.ratings(srcPos)
    }
  }

  /**
   * Creates in-blocks and out-blocks from rating blocks.
   * @param prefix prefix for in/out-block names
   * @param ratingBlocks rating blocks
   * @param srcPart partitioner for src IDs
   * @param dstPart partitioner for dst IDs
   * @return (in-blocks, out-blocks)
   */
  private def makeBlocks[ID: ClassTag](
      prefix: String,
      ratingBlocks: RDD[((Int, Int), RatingBlock[ID])],
      srcPart: Partitioner,
      dstPart: Partitioner)(
      implicit srcOrd: Ordering[ID]): (RDD[(Int, InBlock[ID])], RDD[(Int, OutBlock)]) = {
    val inBlocks = ratingBlocks.map {
      case ((srcBlockId, dstBlockId), RatingBlock(srcIds, dstIds, ratings)) =>
        // The implementation is a faster version of
        // val dstIdToLocalIndex = dstIds.toSet.toSeq.sorted.zipWithIndex.toMap
        val start = System.nanoTime()
        val dstIdSet = new OpenHashSet[ID](1 << 20)
        dstIds.foreach(dstIdSet.add)
        val sortedDstIds = new Array[ID](dstIdSet.size)
        var i = 0
        var pos = dstIdSet.nextPos(0)
        while (pos != -1) {
          sortedDstIds(i) = dstIdSet.getValue(pos)
          pos = dstIdSet.nextPos(pos + 1)
          i += 1
        }
        assert(i == dstIdSet.size)
        Sorting.quickSort(sortedDstIds)
        val dstIdToLocalIndex = new OpenHashMap[ID, Int](sortedDstIds.length)
        i = 0
        while (i < sortedDstIds.length) {
          dstIdToLocalIndex.update(sortedDstIds(i), i)
          i += 1
        }
        logDebug(
          "Converting to local indices took " + (System.nanoTime() - start) / 1e9 + " seconds.")
        val dstLocalIndices = dstIds.map(dstIdToLocalIndex.apply)
        (srcBlockId, (dstBlockId, srcIds, dstLocalIndices, ratings))
    }.groupByKey(new HashPartitioner(srcPart.numPartitions))
        .mapValues { iter =>
      val builder =
        new UncompressedInBlockBuilder[ID](new LocalIndexEncoder(dstPart.numPartitions))
      iter.foreach { case (dstBlockId, srcIds, dstLocalIndices, ratings) =>
        builder.add(dstBlockId, srcIds, dstLocalIndices, ratings)
      }
      builder.build().compress()
    }.setName(prefix + "InBlocks").cache()
    val outBlocks = inBlocks.mapValues { case InBlock(srcIds, dstPtrs, dstEncodedIndices, _) =>
      val encoder = new LocalIndexEncoder(dstPart.numPartitions)
      val activeIds = Array.fill(dstPart.numPartitions)(mutable.ArrayBuilder.make[Int])
      var i = 0
      val seen = new Array[Boolean](dstPart.numPartitions)
      while (i < srcIds.length) {
        var j = dstPtrs(i)
        ju.Arrays.fill(seen, false)
        while (j < dstPtrs(i + 1)) {
          val dstBlockId = encoder.blockId(dstEncodedIndices(j))
          if (!seen(dstBlockId)) {
            activeIds(dstBlockId) += i // add the local index in this out-block
            seen(dstBlockId) = true
          }
          j += 1
        }
        i += 1
      }
      activeIds.map { x =>
        x.result()
      }
    }.setName(prefix + "OutBlocks").cache()
    (inBlocks, outBlocks)
  }

  /**
   * Compute dst factors by constructing and solving least square problems.
   *
   * @param srcFactorBlocks src factors
   * @param srcOutBlocks src out-blocks
   * @param dstInBlocks dst in-blocks
   * @param rank rank
   * @param regParam regularization constant
   * @param srcEncoder encoder for src local indices
   * @param implicitPrefs whether to use implicit preference
   * @param alpha the alpha constant in the implicit preference formulation
   *
   * @return dst factors
   */
  private def computeFactors[ID](
      srcFactorBlocks: RDD[(Int, FactorBlock)],
      srcOutBlocks: RDD[(Int, OutBlock)],
      dstInBlocks: RDD[(Int, InBlock[ID])],
      rank: Int,
      regParam: Double,
      srcEncoder: LocalIndexEncoder,
      implicitPrefs: Boolean = false,
      alpha: Double = 1.0): RDD[(Int, FactorBlock)] = {
    val numSrcBlocks = srcFactorBlocks.partitions.length
    val YtY = if (implicitPrefs) Some(computeYtY(srcFactorBlocks, rank)) else None
    val srcOut = srcOutBlocks.join(srcFactorBlocks).flatMap {
      case (srcBlockId, (srcOutBlock, srcFactors)) =>
        srcOutBlock.view.zipWithIndex.map { case (activeIndices, dstBlockId) =>
          (dstBlockId, (srcBlockId, activeIndices.map(idx => srcFactors(idx))))
        }
    }
    val merged = srcOut.groupByKey(new HashPartitioner(dstInBlocks.partitions.length))
    dstInBlocks.join(merged).mapValues {
      case (InBlock(dstIds, srcPtrs, srcEncodedIndices, ratings), srcFactors) =>
        val sortedSrcFactors = new Array[FactorBlock](numSrcBlocks)
        srcFactors.foreach { case (srcBlockId, factors) =>
          sortedSrcFactors(srcBlockId) = factors
        }
        val dstFactors = new Array[Array[Float]](dstIds.length)
        var j = 0
        val ls = new NormalEquation(rank)
        val solver = new CholeskySolver // TODO: add NNLS solver
        while (j < dstIds.length) {
          ls.reset()
          if (implicitPrefs) {
            ls.merge(YtY.get)
          }
          var i = srcPtrs(j)
          while (i < srcPtrs(j + 1)) {
            val encoded = srcEncodedIndices(i)
            val blockId = srcEncoder.blockId(encoded)
            val localIndex = srcEncoder.localIndex(encoded)
            val srcFactor = sortedSrcFactors(blockId)(localIndex)
            val rating = ratings(i)
            if (implicitPrefs) {
              ls.addImplicit(srcFactor, rating, alpha)
            } else {
              ls.add(srcFactor, rating)
            }
            i += 1
          }
          dstFactors(j) = solver.solve(ls, regParam)
          j += 1
        }
        dstFactors
    }
  }

  /**
   * Computes the Gramian matrix of user or item factors, which is only used in implicit preference.
   * Caching of the input factors is handled in [[ALS#train]].
   */
  private def computeYtY(factorBlocks: RDD[(Int, FactorBlock)], rank: Int): NormalEquation = {
    factorBlocks.values.aggregate(new NormalEquation(rank))(
      seqOp = (ne, factors) => {
        factors.foreach(ne.add(_, 0.0f))
        ne
      },
      combOp = (ne1, ne2) => ne1.merge(ne2))
  }

  /**
   * Encoder for storing (blockId, localIndex) into a single integer.
   *
   * We use the leading bits (including the sign bit) to store the block id and the rest to store
   * the local index. This is based on the assumption that users/items are approximately evenly
   * partitioned. With this assumption, we should be able to encode two billion distinct values.
   *
   * @param numBlocks number of blocks
   */
  private[recommendation] class LocalIndexEncoder(numBlocks: Int) extends Serializable {

    require(numBlocks > 0, s"numBlocks must be positive but found $numBlocks.")

    private[this] final val numLocalIndexBits =
      math.min(java.lang.Integer.numberOfLeadingZeros(numBlocks - 1), 31)
    private[this] final val localIndexMask = (1 << numLocalIndexBits) - 1

    /** Encodes a (blockId, localIndex) into a single integer. */
    def encode(blockId: Int, localIndex: Int): Int = {
      require(blockId < numBlocks)
      require((localIndex & ~localIndexMask) == 0)
      (blockId << numLocalIndexBits) | localIndex
    }

    /** Gets the block id from an encoded index. */
    @inline
    def blockId(encoded: Int): Int = {
      encoded >>> numLocalIndexBits
    }

    /** Gets the local index from an encoded index. */
    @inline
    def localIndex(encoded: Int): Int = {
      encoded & localIndexMask
    }
  }
}<|MERGE_RESOLUTION|>--- conflicted
+++ resolved
@@ -32,13 +32,8 @@
 import org.apache.spark.ml.{Estimator, Model}
 import org.apache.spark.ml.param._
 import org.apache.spark.rdd.RDD
-<<<<<<< HEAD
 import org.apache.spark.sql.DataFrame
-import org.apache.spark.sql.api.scala.dsl._
-=======
-import org.apache.spark.sql.{Column, DataFrame}
 import org.apache.spark.sql.Dsl._
->>>>>>> 0bb15f22
 import org.apache.spark.sql.types.{DoubleType, FloatType, IntegerType, StructField, StructType}
 import org.apache.spark.util.Utils
 import org.apache.spark.util.collection.{OpenHashMap, OpenHashSet, SortDataFormat, Sorter}
@@ -541,7 +536,7 @@
 
     /** Builds a [[RatingBlock]]. */
     def build(): RatingBlock[ID] = {
-      new RatingBlock[ID](srcIds.result(), dstIds.result(), ratings.result())
+      RatingBlock[ID](srcIds.result(), dstIds.result(), ratings.result())
     }
   }
 

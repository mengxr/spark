/*
 * Licensed to the Apache Software Foundation (ASF) under one or more
 * contributor license agreements.  See the NOTICE file distributed with
 * this work for additional information regarding copyright ownership.
 * The ASF licenses this file to You under the Apache License, Version 2.0
 * (the "License"); you may not use this file except in compliance with
 * the License.  You may obtain a copy of the License at
 *
 *    http://www.apache.org/licenses/LICENSE-2.0
 *
 * Unless required by applicable law or agreed to in writing, software
 * distributed under the License is distributed on an "AS IS" BASIS,
 * WITHOUT WARRANTIES OR CONDITIONS OF ANY KIND, either express or implied.
 * See the License for the specific language governing permissions and
 * limitations under the License.
 */

package org.apache.spark.rdd

import java.util.Random

import scala.collection.mutable.ArrayBuffer
import scala.collection.mutable.HashSet
import scala.util.Random

import org.scalatest.FunSuite
import com.google.common.io.Files
import org.apache.hadoop.mapreduce._
import org.apache.hadoop.conf.{Configuration, Configurable}

import org.apache.spark.SparkContext._
import org.apache.spark.{Partitioner, SharedSparkContext}

class PairRDDFunctionsSuite extends FunSuite with SharedSparkContext {
  test("aggregateByKey") {
    val pairs = sc.parallelize(Array((1, 1), (1, 1), (3, 2), (5, 1), (5, 3)), 2)

    val sets = pairs.aggregateByKey(new HashSet[Int]())(_ += _, _ ++= _).collect()
    assert(sets.size === 3)
    val valuesFor1 = sets.find(_._1 == 1).get._2
    assert(valuesFor1.toList.sorted === List(1))
    val valuesFor3 = sets.find(_._1 == 3).get._2
    assert(valuesFor3.toList.sorted === List(2))
    val valuesFor5 = sets.find(_._1 == 5).get._2
    assert(valuesFor5.toList.sorted === List(1, 3))
  }

  test("groupByKey") {
    val pairs = sc.parallelize(Array((1, 1), (1, 2), (1, 3), (2, 1)))
    val groups = pairs.groupByKey().collect()
    assert(groups.size === 2)
    val valuesFor1 = groups.find(_._1 == 1).get._2
    assert(valuesFor1.toList.sorted === List(1, 2, 3))
    val valuesFor2 = groups.find(_._1 == 2).get._2
    assert(valuesFor2.toList.sorted === List(1))
  }

  test("groupByKey with duplicates") {
    val pairs = sc.parallelize(Array((1, 1), (1, 2), (1, 3), (1, 1), (2, 1)))
    val groups = pairs.groupByKey().collect()
    assert(groups.size === 2)
    val valuesFor1 = groups.find(_._1 == 1).get._2
    assert(valuesFor1.toList.sorted === List(1, 1, 2, 3))
    val valuesFor2 = groups.find(_._1 == 2).get._2
    assert(valuesFor2.toList.sorted === List(1))
  }

  test("groupByKey with negative key hash codes") {
    val pairs = sc.parallelize(Array((-1, 1), (-1, 2), (-1, 3), (2, 1)))
    val groups = pairs.groupByKey().collect()
    assert(groups.size === 2)
    val valuesForMinus1 = groups.find(_._1 == -1).get._2
    assert(valuesForMinus1.toList.sorted === List(1, 2, 3))
    val valuesFor2 = groups.find(_._1 == 2).get._2
    assert(valuesFor2.toList.sorted === List(1))
  }

  test("groupByKey with many output partitions") {
    val pairs = sc.parallelize(Array((1, 1), (1, 2), (1, 3), (2, 1)))
    val groups = pairs.groupByKey(10).collect()
    assert(groups.size === 2)
    val valuesFor1 = groups.find(_._1 == 1).get._2
    assert(valuesFor1.toList.sorted === List(1, 2, 3))
    val valuesFor2 = groups.find(_._1 == 2).get._2
    assert(valuesFor2.toList.sorted === List(1))
  }

  test("sampleByKey") {
    def stratifier (fractionPositive: Double) = {
      (x: Int) => if (x % 10 < (10 * fractionPositive).toInt) "1" else "0"
    }

    // Without replacement validation
    def takeSampleAndValidateBernoulli(stratifiedData: RDD[(String, Int)], samplingRate: Double,
        seed: Long, n: Long) = {
      val expectedSampleSize = stratifiedData.countByKey().mapValues(count =>
        math.ceil(count * samplingRate).toInt)
      val sample = stratifiedData.sampleByKey(false, samplingRate, seed)
      val sampleCounts = sample.countByKey()
      val takeSample = sample.collect()
      assert(sampleCounts.forall({case(k,v) => (expectedSampleSize.get(k).get == v)}))
      assert(takeSample.size === takeSample.toSet.size)
      assert(takeSample.forall(x => 1 <= x._2 && x._2 <= n), s"elements not in [1, $n]")
    }

    // With replacement validation
    def takeSampleAndValidatePoisson(stratifiedData: RDD[(String, Int)], samplingRate: Double,
                                        seed: Long, n: Long) = {
      val expectedSampleSize = stratifiedData.countByKey().mapValues(count =>
        math.ceil(count * samplingRate).toInt)
      val sample = stratifiedData.sampleByKey(true, samplingRate, seed)
      val sampleCounts = sample.countByKey()
      val takeSample = sample.collect()
      assert(sampleCounts.forall({case(k,v) => (expectedSampleSize.get(k).get == v)}))
      val groupedByKey = takeSample.groupBy({case(k, v) => k})
      for ((key, entry) <- groupedByKey) {
        if (expectedSampleSize.get(key).get >= 100 && samplingRate >= 0.1) {
          // sample large enough for there to be repeats with high likelihood
          assert(entry.toSet.size < expectedSampleSize.get(key).get)
        } else {
          assert(entry.toSet.size <= expectedSampleSize.get(key).get)
        }
      }
      assert(takeSample.forall(x => 1 <= x._2 && x._2 <= n), s"elements not in [1, $n]")
    }

    //vary RDD size
    for (n <- List(100, 1000, 1000000)) {
      val data = sc.parallelize(1 to n, 2)
      val fractionPositive = 0.3
      val stratifiedData = data.keyBy(stratifier(fractionPositive))

      val samplingRate = 0.1
      val seed =  1L
      takeSampleAndValidateBernoulli(stratifiedData, samplingRate, seed, n)
      takeSampleAndValidatePoisson(stratifiedData, samplingRate, seed, n)
    }

    //vary fractionPositive
    for (fractionPositive <- List(0.1, 0.3, 0.5, 0.7, 0.9)) {
      val n = 100
      val data = sc.parallelize(1 to n, 2)
      val stratifiedData = data.keyBy(stratifier(fractionPositive))

      val samplingRate = 0.1
      val seed =  1L
      takeSampleAndValidateBernoulli (stratifiedData, samplingRate, seed, n)
      takeSampleAndValidatePoisson(stratifiedData, samplingRate, seed, n)
    }

    //Use the same data for the rest of the tests
    val fractionPositive = 0.3
    val n = 100
    val data = sc.parallelize(1 to n, 2)
    val stratifiedData = data.keyBy(stratifier(fractionPositive))

    //vary seed
    for (seed <- 1 to 5) {
      val samplingRate = 0.1
      takeSampleAndValidateBernoulli (stratifiedData, samplingRate, seed, n)
      takeSampleAndValidatePoisson(stratifiedData, samplingRate, seed, n)
    }

    //vary sampling rate
    for (samplingRate <- List(0.01, 0.05, 0.1, 0.5)) {
      val seed = 1L
      takeSampleAndValidateBernoulli (stratifiedData, samplingRate, seed, n)
      takeSampleAndValidatePoisson(stratifiedData, samplingRate, seed, n)
    }
  }

  test("reduceByKey") {
    val pairs = sc.parallelize(Array((1, 1), (1, 2), (1, 3), (1, 1), (2, 1)))
    val sums = pairs.reduceByKey(_+_).collect()
    assert(sums.toSet === Set((1, 7), (2, 1)))
  }

  test("reduceByKey with collectAsMap") {
    val pairs = sc.parallelize(Array((1, 1), (1, 2), (1, 3), (1, 1), (2, 1)))
    val sums = pairs.reduceByKey(_+_).collectAsMap()
    assert(sums.size === 2)
    assert(sums(1) === 7)
    assert(sums(2) === 1)
  }

  test("reduceByKey with many output partitons") {
    val pairs = sc.parallelize(Array((1, 1), (1, 2), (1, 3), (1, 1), (2, 1)))
    val sums = pairs.reduceByKey(_+_, 10).collect()
    assert(sums.toSet === Set((1, 7), (2, 1)))
  }

  test("reduceByKey with partitioner") {
    val p = new Partitioner() {
      def numPartitions = 2
      def getPartition(key: Any) = key.asInstanceOf[Int]
    }
    val pairs = sc.parallelize(Array((1, 1), (1, 2), (1, 1), (0, 1))).partitionBy(p)
    val sums = pairs.reduceByKey(_+_)
    assert(sums.collect().toSet === Set((1, 4), (0, 1)))
    assert(sums.partitioner === Some(p))
    // count the dependencies to make sure there is only 1 ShuffledRDD
    val deps = new HashSet[RDD[_]]()
    def visit(r: RDD[_]) {
      for (dep <- r.dependencies) {
        deps += dep.rdd
        visit(dep.rdd)
      }
    }
    visit(sums)
    assert(deps.size === 2) // ShuffledRDD, ParallelCollection.
  }

  test("countApproxDistinctByKey") {
    def error(est: Long, size: Long) = math.abs(est - size) / size.toDouble

    /* Since HyperLogLog unique counting is approximate, and the relative standard deviation is
     * only a statistical bound, the tests can fail for large values of relativeSD. We will be using
     * relatively tight error bounds to check correctness of functionality rather than checking
     * whether the approximation conforms with the requested bound.
     */
    val p = 20
    val sp = 0
    // When p = 20, the relative accuracy is about 0.001. So with high probability, the
    // relative error should be smaller than the threshold 0.01 we use here.
    val relativeSD = 0.01

    // For each value i, there are i tuples with first element equal to i.
    // Therefore, the expected count for key i would be i.
    val stacked = (1 to 100).flatMap(i => (1 to i).map(j => (i, j)))
    val rdd1 = sc.parallelize(stacked)
    val counted1 = rdd1.countApproxDistinctByKey(p, sp).collect()
    counted1.foreach { case (k, count) => assert(error(count, k) < relativeSD) }

<<<<<<< HEAD
    val rnd = new scala.util.Random()
=======
    val rnd = new Random(42)
>>>>>>> 1c04652c

    // The expected count for key num would be num
    val randStacked = (1 to 100).flatMap { i =>
      val num = rnd.nextInt() % 500
      (1 to num).map(j => (num, j))
    }
    val rdd2 = sc.parallelize(randStacked)
    val counted2 = rdd2.countApproxDistinctByKey(relativeSD).collect()
    counted2.foreach { case (k, count) =>
      assert(error(count, k) < relativeSD, s"${error(count, k)} < $relativeSD")
    }
  }

  test("join") {
    val rdd1 = sc.parallelize(Array((1, 1), (1, 2), (2, 1), (3, 1)))
    val rdd2 = sc.parallelize(Array((1, 'x'), (2, 'y'), (2, 'z'), (4, 'w')))
    val joined = rdd1.join(rdd2).collect()
    assert(joined.size === 4)
    assert(joined.toSet === Set(
      (1, (1, 'x')),
      (1, (2, 'x')),
      (2, (1, 'y')),
      (2, (1, 'z'))
    ))
  }

  test("join all-to-all") {
    val rdd1 = sc.parallelize(Array((1, 1), (1, 2), (1, 3)))
    val rdd2 = sc.parallelize(Array((1, 'x'), (1, 'y')))
    val joined = rdd1.join(rdd2).collect()
    assert(joined.size === 6)
    assert(joined.toSet === Set(
      (1, (1, 'x')),
      (1, (1, 'y')),
      (1, (2, 'x')),
      (1, (2, 'y')),
      (1, (3, 'x')),
      (1, (3, 'y'))
    ))
  }

  test("leftOuterJoin") {
    val rdd1 = sc.parallelize(Array((1, 1), (1, 2), (2, 1), (3, 1)))
    val rdd2 = sc.parallelize(Array((1, 'x'), (2, 'y'), (2, 'z'), (4, 'w')))
    val joined = rdd1.leftOuterJoin(rdd2).collect()
    assert(joined.size === 5)
    assert(joined.toSet === Set(
      (1, (1, Some('x'))),
      (1, (2, Some('x'))),
      (2, (1, Some('y'))),
      (2, (1, Some('z'))),
      (3, (1, None))
    ))
  }

  test("rightOuterJoin") {
    val rdd1 = sc.parallelize(Array((1, 1), (1, 2), (2, 1), (3, 1)))
    val rdd2 = sc.parallelize(Array((1, 'x'), (2, 'y'), (2, 'z'), (4, 'w')))
    val joined = rdd1.rightOuterJoin(rdd2).collect()
    assert(joined.size === 5)
    assert(joined.toSet === Set(
      (1, (Some(1), 'x')),
      (1, (Some(2), 'x')),
      (2, (Some(1), 'y')),
      (2, (Some(1), 'z')),
      (4, (None, 'w'))
    ))
  }

  test("join with no matches") {
    val rdd1 = sc.parallelize(Array((1, 1), (1, 2), (2, 1), (3, 1)))
    val rdd2 = sc.parallelize(Array((4, 'x'), (5, 'y'), (5, 'z'), (6, 'w')))
    val joined = rdd1.join(rdd2).collect()
    assert(joined.size === 0)
  }

  test("join with many output partitions") {
    val rdd1 = sc.parallelize(Array((1, 1), (1, 2), (2, 1), (3, 1)))
    val rdd2 = sc.parallelize(Array((1, 'x'), (2, 'y'), (2, 'z'), (4, 'w')))
    val joined = rdd1.join(rdd2, 10).collect()
    assert(joined.size === 4)
    assert(joined.toSet === Set(
      (1, (1, 'x')),
      (1, (2, 'x')),
      (2, (1, 'y')),
      (2, (1, 'z'))
    ))
  }

  test("groupWith") {
    val rdd1 = sc.parallelize(Array((1, 1), (1, 2), (2, 1), (3, 1)))
    val rdd2 = sc.parallelize(Array((1, 'x'), (2, 'y'), (2, 'z'), (4, 'w')))
    val joined = rdd1.groupWith(rdd2).collect()
    assert(joined.size === 4)
    val joinedSet = joined.map(x => (x._1, (x._2._1.toList, x._2._2.toList))).toSet
    assert(joinedSet === Set(
      (1, (List(1, 2), List('x'))),
      (2, (List(1), List('y', 'z'))),
      (3, (List(1), List())),
      (4, (List(), List('w')))
    ))
  }

  test("zero-partition RDD") {
    val emptyDir = Files.createTempDir()
    emptyDir.deleteOnExit()
    val file = sc.textFile(emptyDir.getAbsolutePath)
    assert(file.partitions.size == 0)
    assert(file.collect().toList === Nil)
    // Test that a shuffle on the file works, because this used to be a bug
    assert(file.map(line => (line, 1)).reduceByKey(_ + _).collect().toList === Nil)
    emptyDir.delete()
  }

  test("keys and values") {
    val rdd = sc.parallelize(Array((1, "a"), (2, "b")))
    assert(rdd.keys.collect().toList === List(1, 2))
    assert(rdd.values.collect().toList === List("a", "b"))
  }

  test("default partitioner uses partition size") {
    // specify 2000 partitions
    val a = sc.makeRDD(Array(1, 2, 3, 4), 2000)
    // do a map, which loses the partitioner
    val b = a.map(a => (a, (a * 2).toString))
    // then a group by, and see we didn't revert to 2 partitions
    val c = b.groupByKey()
    assert(c.partitions.size === 2000)
  }

  test("default partitioner uses largest partitioner") {
    val a = sc.makeRDD(Array((1, "a"), (2, "b")), 2)
    val b = sc.makeRDD(Array((1, "a"), (2, "b")), 2000)
    val c = a.join(b)
    assert(c.partitions.size === 2000)
  }

  test("subtract") {
    val a = sc.parallelize(Array(1, 2, 3), 2)
    val b = sc.parallelize(Array(2, 3, 4), 4)
    val c = a.subtract(b)
    assert(c.collect().toSet === Set(1))
    assert(c.partitions.size === a.partitions.size)
  }

  test("subtract with narrow dependency") {
    // use a deterministic partitioner
    val p = new Partitioner() {
      def numPartitions = 5
      def getPartition(key: Any) = key.asInstanceOf[Int]
    }
    // partitionBy so we have a narrow dependency
    val a = sc.parallelize(Array((1, "a"), (2, "b"), (3, "c"))).partitionBy(p)
    // more partitions/no partitioner so a shuffle dependency
    val b = sc.parallelize(Array((2, "b"), (3, "cc"), (4, "d")), 4)
    val c = a.subtract(b)
    assert(c.collect().toSet === Set((1, "a"), (3, "c")))
    // Ideally we could keep the original partitioner...
    assert(c.partitioner === None)
  }

  test("subtractByKey") {
    val a = sc.parallelize(Array((1, "a"), (1, "a"), (2, "b"), (3, "c")), 2)
    val b = sc.parallelize(Array((2, 20), (3, 30), (4, 40)), 4)
    val c = a.subtractByKey(b)
    assert(c.collect().toSet === Set((1, "a"), (1, "a")))
    assert(c.partitions.size === a.partitions.size)
  }

  test("subtractByKey with narrow dependency") {
    // use a deterministic partitioner
    val p = new Partitioner() {
      def numPartitions = 5
      def getPartition(key: Any) = key.asInstanceOf[Int]
    }
    // partitionBy so we have a narrow dependency
    val a = sc.parallelize(Array((1, "a"), (1, "a"), (2, "b"), (3, "c"))).partitionBy(p)
    // more partitions/no partitioner so a shuffle dependency
    val b = sc.parallelize(Array((2, "b"), (3, "cc"), (4, "d")), 4)
    val c = a.subtractByKey(b)
    assert(c.collect().toSet === Set((1, "a"), (1, "a")))
    assert(c.partitioner.get === p)
  }

  test("foldByKey") {
    val pairs = sc.parallelize(Array((1, 1), (1, 2), (1, 3), (1, 1), (2, 1)))
    val sums = pairs.foldByKey(0)(_+_).collect()
    assert(sums.toSet === Set((1, 7), (2, 1)))
  }

  test("foldByKey with mutable result type") {
    val pairs = sc.parallelize(Array((1, 1), (1, 2), (1, 3), (1, 1), (2, 1)))
    val bufs = pairs.mapValues(v => ArrayBuffer(v)).cache()
    // Fold the values using in-place mutation
    val sums = bufs.foldByKey(new ArrayBuffer[Int])(_ ++= _).collect()
    assert(sums.toSet === Set((1, ArrayBuffer(1, 2, 3, 1)), (2, ArrayBuffer(1))))
    // Check that the mutable objects in the original RDD were not changed
    assert(bufs.collect().toSet === Set(
      (1, ArrayBuffer(1)),
      (1, ArrayBuffer(2)),
      (1, ArrayBuffer(3)),
      (1, ArrayBuffer(1)),
      (2, ArrayBuffer(1))))
  }

  test("saveNewAPIHadoopFile should call setConf if format is configurable") {
    val pairs = sc.parallelize(Array((new Integer(1), new Integer(1))))

    // No error, non-configurable formats still work
    pairs.saveAsNewAPIHadoopFile[FakeFormat]("ignored")

    /*
      Check that configurable formats get configured:
      ConfigTestFormat throws an exception if we try to write
      to it when setConf hasn't been called first.
      Assertion is in ConfigTestFormat.getRecordWriter.
     */
    pairs.saveAsNewAPIHadoopFile[ConfigTestFormat]("ignored")
  }

  test("lookup") {
    val pairs = sc.parallelize(Array((1,2), (3,4), (5,6), (5,7)))

    assert(pairs.partitioner === None)
    assert(pairs.lookup(1) === Seq(2))
    assert(pairs.lookup(5) === Seq(6,7))
    assert(pairs.lookup(-1) === Seq())

  }

  test("lookup with partitioner") {
    val pairs = sc.parallelize(Array((1,2), (3,4), (5,6), (5,7)))

    val p = new Partitioner {
      def numPartitions: Int = 2

      def getPartition(key: Any): Int = Math.abs(key.hashCode() % 2)
    }
    val shuffled = pairs.partitionBy(p)

    assert(shuffled.partitioner === Some(p))
    assert(shuffled.lookup(1) === Seq(2))
    assert(shuffled.lookup(5) === Seq(6,7))
    assert(shuffled.lookup(-1) === Seq())
  }

  test("lookup with bad partitioner") {
    val pairs = sc.parallelize(Array((1,2), (3,4), (5,6), (5,7)))

    val p = new Partitioner {
      def numPartitions: Int = 2

      def getPartition(key: Any): Int = key.hashCode() % 2
    }
    val shuffled = pairs.partitionBy(p)

    assert(shuffled.partitioner === Some(p))
    assert(shuffled.lookup(1) === Seq(2))
    intercept[IllegalArgumentException] {shuffled.lookup(-1)}
  }

}

/*
  These classes are fakes for testing
    "saveNewAPIHadoopFile should call setConf if format is configurable".
  Unfortunately, they have to be top level classes, and not defined in
  the test method, because otherwise Scala won't generate no-args constructors
  and the test will therefore throw InstantiationException when saveAsNewAPIHadoopFile
  tries to instantiate them with Class.newInstance.
 */
class FakeWriter extends RecordWriter[Integer, Integer] {

  def close(p1: TaskAttemptContext) = ()

  def write(p1: Integer, p2: Integer) = ()

}

class FakeCommitter extends OutputCommitter {
  def setupJob(p1: JobContext) = ()

  def needsTaskCommit(p1: TaskAttemptContext): Boolean = false

  def setupTask(p1: TaskAttemptContext) = ()

  def commitTask(p1: TaskAttemptContext) = ()

  def abortTask(p1: TaskAttemptContext) = ()
}

class FakeFormat() extends OutputFormat[Integer, Integer]() {

  def checkOutputSpecs(p1: JobContext)  = ()

  def getRecordWriter(p1: TaskAttemptContext): RecordWriter[Integer, Integer] = {
    new FakeWriter()
  }

  def getOutputCommitter(p1: TaskAttemptContext): OutputCommitter = {
    new FakeCommitter()
  }
}

class ConfigTestFormat() extends FakeFormat() with Configurable {

  var setConfCalled = false
  def setConf(p1: Configuration) = {
    setConfCalled = true
    ()
  }

  def getConf: Configuration = null

  override def getRecordWriter(p1: TaskAttemptContext): RecordWriter[Integer, Integer] = {
    assert(setConfCalled, "setConf was never called")
    super.getRecordWriter(p1)
  }
}<|MERGE_RESOLUTION|>--- conflicted
+++ resolved
@@ -231,11 +231,7 @@
     val counted1 = rdd1.countApproxDistinctByKey(p, sp).collect()
     counted1.foreach { case (k, count) => assert(error(count, k) < relativeSD) }
 
-<<<<<<< HEAD
-    val rnd = new scala.util.Random()
-=======
     val rnd = new Random(42)
->>>>>>> 1c04652c
 
     // The expected count for key num would be num
     val randStacked = (1 to 100).flatMap { i =>

--- conflicted
+++ resolved
@@ -23,14 +23,6 @@
 
 import org.apache.spark.annotation.{DeveloperApi, Experimental}
 import org.apache.spark.api.java.{JavaRDD, JavaSparkContext}
-<<<<<<< HEAD
-import org.apache.spark.sql.json.JsonRDD
-import org.apache.spark.sql.{StructType => SStructType, SQLContext}
-import org.apache.spark.sql.catalyst.annotation.SQLUserDefinedType
-import org.apache.spark.sql.catalyst.expressions.{AttributeReference, GenericRow, Row => ScalaRow}
-import org.apache.spark.sql.execution.LogicalRDD
-import org.apache.spark.sql.parquet.ParquetRelation
-=======
 import org.apache.spark.sql.{SQLContext, StructType => SStructType}
 import org.apache.spark.sql.catalyst.annotation.SQLUserDefinedType
 import org.apache.spark.sql.catalyst.expressions.{AttributeReference, GenericRow, Row => ScalaRow}
@@ -38,7 +30,6 @@
 import org.apache.spark.sql.json.JsonRDD
 import org.apache.spark.sql.parquet.ParquetRelation
 import org.apache.spark.sql.sources.{LogicalRelation, BaseRelation}
->>>>>>> ebd64805
 import org.apache.spark.sql.types.util.DataTypeConversions
 import org.apache.spark.sql.types.util.DataTypeConversions.asScalaDataType
 import org.apache.spark.util.Utils
@@ -102,14 +93,8 @@
   /**
    * Applies a schema to an RDD of Java Beans.
    *
-<<<<<<< HEAD
-   * WARNING: The ordering of elements in the schema may differ from Scala.
-   *          If you create a [[org.apache.spark.sql.SchemaRDD]] using [[SQLContext]]
-   *          with the same Java Bean, row elements may be in a different order.
-=======
    * WARNING: Since there is no guaranteed ordering for fields in a Java Bean,
    *          SELECT * queries will return the columns in an undefined order.
->>>>>>> ebd64805
    */
   def applySchema(rdd: JavaRDD[_], beanClass: Class[_]): JavaSchemaRDD = {
     val attributeSeq = getSchema(beanClass)

--- conflicted
+++ resolved
@@ -290,10 +290,6 @@
         builder.named(name)
     }.getOrElse {
       ctype match {
-<<<<<<< HEAD
-        // Check UDT first since UDTs can override other types
-=======
->>>>>>> ebd64805
         case udt: UserDefinedType[_] => {
           fromDataType(udt.sqlType, name, nullable, inArray)
         }

--- conflicted
+++ resolved
@@ -174,10 +174,6 @@
   private[parquet] def writeValue(schema: DataType, value: Any): Unit = {
     if (value != null) {
       schema match {
-<<<<<<< HEAD
-        // Check UDT first since UDTs can override other types
-=======
->>>>>>> ebd64805
         case t: UserDefinedType[_] => writeValue(t.sqlType, value)
         case t @ ArrayType(_, _) => writeArray(
           t,

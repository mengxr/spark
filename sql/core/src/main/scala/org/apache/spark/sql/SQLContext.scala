/*
 * Licensed to the Apache Software Foundation (ASF) under one or more
 * contributor license agreements.  See the NOTICE file distributed with
 * this work for additional information regarding copyright ownership.
 * The ASF licenses this file to You under the Apache License, Version 2.0
 * (the "License"); you may not use this file except in compliance with
 * the License.  You may obtain a copy of the License at
 *
 *    http://www.apache.org/licenses/LICENSE-2.0
 *
 * Unless required by applicable law or agreed to in writing, software
 * distributed under the License is distributed on an "AS IS" BASIS,
 * WITHOUT WARRANTIES OR CONDITIONS OF ANY KIND, either express or implied.
 * See the License for the specific language governing permissions and
 * limitations under the License.
 */

package org.apache.spark.sql

import scala.language.implicitConversions
import scala.reflect.runtime.universe.TypeTag

import org.apache.hadoop.conf.Configuration

import org.apache.spark.SparkContext
import org.apache.spark.annotation.{AlphaComponent, DeveloperApi, Experimental}
import org.apache.spark.rdd.RDD
import org.apache.spark.sql.catalyst.ScalaReflection
import org.apache.spark.sql.catalyst.analysis._
import org.apache.spark.sql.catalyst.dsl.ExpressionConversions
import org.apache.spark.sql.catalyst.expressions._
import org.apache.spark.sql.catalyst.optimizer.{Optimizer, DefaultOptimizer}
import org.apache.spark.sql.catalyst.plans.logical.LogicalPlan
import org.apache.spark.sql.catalyst.rules.RuleExecutor
import org.apache.spark.sql.execution.{SparkStrategies, _}
import org.apache.spark.sql.json._
import org.apache.spark.sql.parquet.ParquetRelation
import org.apache.spark.sql.sources.{DataSourceStrategy, BaseRelation, DDLParser, LogicalRelation}

/**
 * :: AlphaComponent ::
 * The entry point for running relational queries using Spark.  Allows the creation of [[SchemaRDD]]
 * objects and the execution of SQL queries.
 *
 * @groupname userf Spark SQL Functions
 * @groupname Ungrouped Support functions for language integrated queries.
 */
@AlphaComponent
class SQLContext(@transient val sparkContext: SparkContext)
  extends org.apache.spark.Logging
  with SQLConf
  with CacheManager
  with ExpressionConversions
  with UDFRegistration
  with Serializable {

  self =>

  @transient
  protected[sql] lazy val catalog: Catalog = new SimpleCatalog(true)

  @transient
  protected[sql] lazy val functionRegistry: FunctionRegistry = new SimpleFunctionRegistry

  @transient
  protected[sql] lazy val analyzer: Analyzer =
    new Analyzer(catalog, functionRegistry, caseSensitive = true)

  @transient
  protected[sql] lazy val optimizer: Optimizer = DefaultOptimizer

  @transient
  protected[sql] val ddlParser = new DDLParser

  @transient
  protected[sql] val sqlParser = {
    val fallback = new catalyst.SqlParser
    new catalyst.SparkSQLParser(fallback(_))
  }

  protected[sql] def parseSql(sql: String): LogicalPlan = {
    ddlParser(sql).getOrElse(sqlParser(sql))
  }

  protected[sql] def executeSql(sql: String): this.QueryExecution = executePlan(parseSql(sql))
  protected[sql] def executePlan(plan: LogicalPlan): this.QueryExecution =
    new this.QueryExecution { val logical = plan }

  sparkContext.getConf.getAll.foreach {
    case (key, value) if key.startsWith("spark.sql") => setConf(key, value)
    case _ =>
  }

  /**
   * :: DeveloperApi ::
   * Allows catalyst LogicalPlans to be executed as a SchemaRDD.  Note that the LogicalPlan
   * interface is considered internal, and thus not guaranteed to be stable.  As a result, using
   * them directly is not recommended.
   */
  @DeveloperApi
  implicit def logicalPlanToSparkQuery(plan: LogicalPlan): SchemaRDD = new SchemaRDD(this, plan)

  /**
   * Creates a SchemaRDD from an RDD of case classes.
   *
   * @group userf
   */
  implicit def createSchemaRDD[A <: Product: TypeTag](rdd: RDD[A]) = {
    SparkPlan.currentContext.set(self)
    val attributeSeq = ScalaReflection.attributesFor[A]
    val schema = StructType.fromAttributes(attributeSeq)
    val rowRDD = RDDConversions.productToRowRdd(rdd, schema)
    new SchemaRDD(this, LogicalRDD(attributeSeq, rowRDD)(self))
<<<<<<< HEAD
=======
  }

  implicit def baseRelationToSchemaRDD(baseRelation: BaseRelation): SchemaRDD = {
    logicalPlanToSparkQuery(LogicalRelation(baseRelation))
>>>>>>> ebd64805
  }

  /**
   * :: DeveloperApi ::
   * Creates a [[SchemaRDD]] from an [[RDD]] containing [[Row]]s by applying a schema to this RDD.
   * It is important to make sure that the structure of every [[Row]] of the provided RDD matches
   * the provided schema. Otherwise, there will be runtime exception.
   * Example:
   * {{{
   *  import org.apache.spark.sql._
   *  val sqlContext = new org.apache.spark.sql.SQLContext(sc)
   *
   *  val schema =
   *    StructType(
   *      StructField("name", StringType, false) ::
   *      StructField("age", IntegerType, true) :: Nil)
   *
   *  val people =
   *    sc.textFile("examples/src/main/resources/people.txt").map(
   *      _.split(",")).map(p => Row(p(0), p(1).trim.toInt))
   *  val peopleSchemaRDD = sqlContext. applySchema(people, schema)
   *  peopleSchemaRDD.printSchema
   *  // root
   *  // |-- name: string (nullable = false)
   *  // |-- age: integer (nullable = true)
   *
   *    peopleSchemaRDD.registerTempTable("people")
   *  sqlContext.sql("select name from people").collect.foreach(println)
   * }}}
   *
   * @group userf
   */
  @DeveloperApi
  def applySchema(rowRDD: RDD[Row], schema: StructType): SchemaRDD = {
    // TODO: use MutableProjection when rowRDD is another SchemaRDD and the applied
    // schema differs from the existing schema on any field data type.
    val logicalPlan = LogicalRDD(schema.toAttributes, rowRDD)(self)
    new SchemaRDD(this, logicalPlan)
  }

  /**
   * Loads a Parquet file, returning the result as a [[SchemaRDD]].
   *
   * @group userf
   */
  def parquetFile(path: String): SchemaRDD =
    new SchemaRDD(this, parquet.ParquetRelation(path, Some(sparkContext.hadoopConfiguration), this))

  /**
   * Loads a JSON file (one object per line), returning the result as a [[SchemaRDD]].
   * It goes through the entire dataset once to determine the schema.
   *
   * @group userf
   */
  def jsonFile(path: String): SchemaRDD = jsonFile(path, 1.0)

  /**
   * :: Experimental ::
   * Loads a JSON file (one object per line) and applies the given schema,
   * returning the result as a [[SchemaRDD]].
   *
   * @group userf
   */
  @Experimental
  def jsonFile(path: String, schema: StructType): SchemaRDD = {
    val json = sparkContext.textFile(path)
    jsonRDD(json, schema)
  }

  /**
   * :: Experimental ::
   */
  @Experimental
  def jsonFile(path: String, samplingRatio: Double): SchemaRDD = {
    val json = sparkContext.textFile(path)
    jsonRDD(json, samplingRatio)
  }

  /**
   * Loads an RDD[String] storing JSON objects (one object per record), returning the result as a
   * [[SchemaRDD]].
   * It goes through the entire dataset once to determine the schema.
   *
   * @group userf
   */
  def jsonRDD(json: RDD[String]): SchemaRDD = jsonRDD(json, 1.0)

  /**
   * :: Experimental ::
   * Loads an RDD[String] storing JSON objects (one object per record) and applies the given schema,
   * returning the result as a [[SchemaRDD]].
   *
   * @group userf
   */
  @Experimental
  def jsonRDD(json: RDD[String], schema: StructType): SchemaRDD = {
    val columnNameOfCorruptJsonRecord = columnNameOfCorruptRecord
    val appliedSchema =
      Option(schema).getOrElse(
        JsonRDD.nullTypeToStringType(
          JsonRDD.inferSchema(json, 1.0, columnNameOfCorruptJsonRecord)))
    val rowRDD = JsonRDD.jsonStringToRow(json, appliedSchema, columnNameOfCorruptJsonRecord)
    applySchema(rowRDD, appliedSchema)
  }

  /**
   * :: Experimental ::
   */
  @Experimental
  def jsonRDD(json: RDD[String], samplingRatio: Double): SchemaRDD = {
    val columnNameOfCorruptJsonRecord = columnNameOfCorruptRecord
    val appliedSchema =
      JsonRDD.nullTypeToStringType(
        JsonRDD.inferSchema(json, samplingRatio, columnNameOfCorruptJsonRecord))
    val rowRDD = JsonRDD.jsonStringToRow(json, appliedSchema, columnNameOfCorruptJsonRecord)
    applySchema(rowRDD, appliedSchema)
  }

  /**
   * :: Experimental ::
   * Creates an empty parquet file with the schema of class `A`, which can be registered as a table.
   * This registered table can be used as the target of future `insertInto` operations.
   *
   * {{{
   *   val sqlContext = new SQLContext(...)
   *   import sqlContext._
   *
   *   case class Person(name: String, age: Int)
   *   createParquetFile[Person]("path/to/file.parquet").registerTempTable("people")
   *   sql("INSERT INTO people SELECT 'michael', 29")
   * }}}
   *
   * @tparam A A case class type that describes the desired schema of the parquet file to be
   *           created.
   * @param path The path where the directory containing parquet metadata should be created.
   *             Data inserted into this table will also be stored at this location.
   * @param allowExisting When false, an exception will be thrown if this directory already exists.
   * @param conf A Hadoop configuration object that can be used to specify options to the parquet
   *             output format.
   *
   * @group userf
   */
  @Experimental
  def createParquetFile[A <: Product : TypeTag](
      path: String,
      allowExisting: Boolean = true,
      conf: Configuration = new Configuration()): SchemaRDD = {
    new SchemaRDD(
      this,
      ParquetRelation.createEmpty(
        path, ScalaReflection.attributesFor[A], allowExisting, conf, this))
  }

  /**
   * Registers the given RDD as a temporary table in the catalog.  Temporary tables exist only
   * during the lifetime of this instance of SQLContext.
   *
   * @group userf
   */
  def registerRDDAsTable(rdd: SchemaRDD, tableName: String): Unit = {
    catalog.registerTable(None, tableName, rdd.queryExecution.logical)
  }

  /**
   * Drops the temporary table with the given table name in the catalog. If the table has been
   * cached/persisted before, it's also unpersisted.
   *
   * @param tableName the name of the table to be unregistered.
   *
   * @group userf
   */
  def dropTempTable(tableName: String): Unit = {
    tryUncacheQuery(table(tableName))
    catalog.unregisterTable(None, tableName)
  }

  /**
   * Executes a SQL query using Spark, returning the result as a SchemaRDD.  The dialect that is
   * used for SQL parsing can be configured with 'spark.sql.dialect'.
   *
   * @group userf
   */
  def sql(sqlText: String): SchemaRDD = {
    if (dialect == "sql") {
      new SchemaRDD(this, parseSql(sqlText))
    } else {
      sys.error(s"Unsupported SQL dialect: $dialect")
    }
  }

  /** Returns the specified table as a SchemaRDD */
  def table(tableName: String): SchemaRDD =
    new SchemaRDD(this, catalog.lookupRelation(None, tableName))

  /**
   * :: DeveloperApi ::
   * Allows extra strategies to be injected into the query planner at runtime.  Note this API
   * should be consider experimental and is not intended to be stable across releases.
   */
  @DeveloperApi
  var extraStrategies: Seq[Strategy] = Nil

  protected[sql] class SparkPlanner extends SparkStrategies {
    val sparkContext: SparkContext = self.sparkContext

    val sqlContext: SQLContext = self

    def codegenEnabled = self.codegenEnabled

    def numPartitions = self.numShufflePartitions

    val strategies: Seq[Strategy] =
      extraStrategies ++ (
      CommandStrategy(self) ::
      DataSourceStrategy ::
      TakeOrdered ::
      HashAggregation ::
      LeftSemiJoin ::
      HashJoin ::
      InMemoryScans ::
      ParquetOperations ::
      BasicOperators ::
      CartesianProduct ::
      BroadcastNestedLoopJoin :: Nil)

    /**
     * Used to build table scan operators where complex projection and filtering are done using
     * separate physical operators.  This function returns the given scan operator with Project and
     * Filter nodes added only when needed.  For example, a Project operator is only used when the
     * final desired output requires complex expressions to be evaluated or when columns can be
     * further eliminated out after filtering has been done.
     *
     * The `prunePushedDownFilters` parameter is used to remove those filters that can be optimized
     * away by the filter pushdown optimization.
     *
     * The required attributes for both filtering and expression evaluation are passed to the
     * provided `scanBuilder` function so that it can avoid unnecessary column materialization.
     */
    def pruneFilterProject(
        projectList: Seq[NamedExpression],
        filterPredicates: Seq[Expression],
        prunePushedDownFilters: Seq[Expression] => Seq[Expression],
        scanBuilder: Seq[Attribute] => SparkPlan): SparkPlan = {

      val projectSet = AttributeSet(projectList.flatMap(_.references))
      val filterSet = AttributeSet(filterPredicates.flatMap(_.references))
      val filterCondition = prunePushedDownFilters(filterPredicates).reduceLeftOption(And)

      // Right now we still use a projection even if the only evaluation is applying an alias
      // to a column.  Since this is a no-op, it could be avoided. However, using this
      // optimization with the current implementation would change the output schema.
      // TODO: Decouple final output schema from expression evaluation so this copy can be
      // avoided safely.

      if (AttributeSet(projectList.map(_.toAttribute)) == projectSet &&
          filterSet.subsetOf(projectSet)) {
        // When it is possible to just use column pruning to get the right projection and
        // when the columns of this projection are enough to evaluate all filter conditions,
        // just do a scan followed by a filter, with no extra project.
        val scan = scanBuilder(projectList.asInstanceOf[Seq[Attribute]])
        filterCondition.map(Filter(_, scan)).getOrElse(scan)
      } else {
        val scan = scanBuilder((projectSet ++ filterSet).toSeq)
        Project(projectList, filterCondition.map(Filter(_, scan)).getOrElse(scan))
      }
    }
  }

  @transient
  protected[sql] val planner = new SparkPlanner

  @transient
  protected[sql] lazy val emptyResult = sparkContext.parallelize(Seq.empty[Row], 1)

  /**
   * Prepares a planned SparkPlan for execution by inserting shuffle operations as needed.
   */
  @transient
  protected[sql] val prepareForExecution = new RuleExecutor[SparkPlan] {
    val batches =
      Batch("Add exchange", Once, AddExchange(self)) :: Nil
  }

  /**
   * :: DeveloperApi ::
   * The primary workflow for executing relational queries using Spark.  Designed to allow easy
   * access to the intermediate phases of query execution for developers.
   */
  @DeveloperApi
  protected abstract class QueryExecution {
    def logical: LogicalPlan

    lazy val analyzed = ExtractPythonUdfs(analyzer(logical))
    lazy val withCachedData = useCachedData(analyzed)
    lazy val optimizedPlan = optimizer(withCachedData)

    // TODO: Don't just pick the first one...
    lazy val sparkPlan = {
      SparkPlan.currentContext.set(self)
      planner(optimizedPlan).next()
    }
    // executedPlan should not be used to initialize any SparkPlan. It should be
    // only used for execution.
    lazy val executedPlan: SparkPlan = prepareForExecution(sparkPlan)

    /** Internal version of the RDD. Avoids copies and has no schema */
    lazy val toRdd: RDD[Row] = executedPlan.execute()

    protected def stringOrError[A](f: => A): String =
      try f.toString catch { case e: Throwable => e.toString }

    def simpleString: String =
      s"""== Physical Plan ==
         |${stringOrError(executedPlan)}
      """.stripMargin.trim

    override def toString: String =
      // TODO previously will output RDD details by run (${stringOrError(toRdd.toDebugString)})
      // however, the `toRdd` will cause the real execution, which is not what we want.
      // We need to think about how to avoid the side effect.
      s"""== Parsed Logical Plan ==
         |${stringOrError(logical)}
         |== Analyzed Logical Plan ==
         |${stringOrError(analyzed)}
         |== Optimized Logical Plan ==
         |${stringOrError(optimizedPlan)}
         |== Physical Plan ==
         |${stringOrError(executedPlan)}
         |Code Generation: ${executedPlan.codegenEnabled}
         |== RDD ==
      """.stripMargin.trim
  }

  /**
   * Parses the data type in our internal string representation. The data type string should
   * have the same format as the one generated by `toString` in scala.
   * It is only used by PySpark.
   */
  private[sql] def parseDataType(dataTypeString: String): DataType = {
    DataType.fromJson(dataTypeString)
  }

  /**
   * Apply a schema defined by the schemaString to an RDD. It is only used by PySpark.
   */
  private[sql] def applySchemaToPythonRDD(
      rdd: RDD[Array[Any]],
      schemaString: String): SchemaRDD = {
    val schema = parseDataType(schemaString).asInstanceOf[StructType]
    applySchemaToPythonRDD(rdd, schema)
  }

  /**
   * Apply a schema defined by the schema to an RDD. It is only used by PySpark.
   */
  private[sql] def applySchemaToPythonRDD(
      rdd: RDD[Array[Any]],
      schema: StructType): SchemaRDD = {

    def needsConversion(dataType: DataType): Boolean = dataType match {
      case ByteType => true
      case ShortType => true
      case FloatType => true
      case DateType => true
      case TimestampType => true
      case ArrayType(_, _) => true
      case MapType(_, _, _) => true
      case StructType(_) => true
      case udt: UserDefinedType[_] => true
      case other => false
    }

    val convertedRdd = if (schema.fields.exists(f => needsConversion(f.dataType))) {
      rdd.map(m => m.zip(schema.fields).map {
        case (value, field) => EvaluatePython.fromJava(value, field.dataType)
      })
    } else {
      rdd
    }

    val rowRdd = convertedRdd.mapPartitions { iter =>
      iter.map { m => new GenericRow(m): Row}
    }

    new SchemaRDD(this, LogicalRDD(schema.toAttributes, rowRdd)(self))
  }
}<|MERGE_RESOLUTION|>--- conflicted
+++ resolved
@@ -111,13 +111,10 @@
     val schema = StructType.fromAttributes(attributeSeq)
     val rowRDD = RDDConversions.productToRowRdd(rdd, schema)
     new SchemaRDD(this, LogicalRDD(attributeSeq, rowRDD)(self))
-<<<<<<< HEAD
-=======
   }
 
   implicit def baseRelationToSchemaRDD(baseRelation: BaseRelation): SchemaRDD = {
     logicalPlanToSparkQuery(LogicalRelation(baseRelation))
->>>>>>> ebd64805
   }
 
   /**

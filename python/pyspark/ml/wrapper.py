#
# Licensed to the Apache Software Foundation (ASF) under one or more
# contributor license agreements.  See the NOTICE file distributed with
# this work for additional information regarding copyright ownership.
# The ASF licenses this file to You under the Apache License, Version 2.0
# (the "License"); you may not use this file except in compliance with
# the License.  You may obtain a copy of the License at
#
#    http://www.apache.org/licenses/LICENSE-2.0
#
# Unless required by applicable law or agreed to in writing, software
# distributed under the License is distributed on an "AS IS" BASIS,
# WITHOUT WARRANTIES OR CONDITIONS OF ANY KIND, either express or implied.
# See the License for the specific language governing permissions and
# limitations under the License.
#

from abc import ABCMeta

from pyspark import SparkContext
from pyspark.sql import DataFrame
from pyspark.ml.param import Params
from pyspark.ml.pipeline import Estimator, Transformer, Evaluator, Model
from pyspark.mllib.common import inherit_doc, _java2py, _py2java


def _jvm():
    """
    Returns the JVM view associated with SparkContext. Must be called
    after SparkContext is initialized.
    """
    jvm = SparkContext._jvm
    if jvm:
        return jvm
    else:
        raise AttributeError("Cannot load _jvm from SparkContext. Is SparkContext initialized?")


@inherit_doc
class JavaWrapper(Params):
    """
    Utility class to help create wrapper classes from Java/Scala
    implementations of pipeline components.
    """

    __metaclass__ = ABCMeta

    #: Fully-qualified class name of the wrapped Java component.
    _java_class = None

    def _java_obj(self):
        """
        Returns or creates a Java object.
        """
        java_obj = _jvm()
        for name in self._java_class.split("."):
            java_obj = getattr(java_obj, name)
        return java_obj()

    def _transfer_params_to_java(self, java_obj):
        """
        Transforms the embedded params to the input Java object.
        :param java_obj: Java object to receive the params
        """
        paramMap = self.extractParamMap()
        for param in self.params:
            if param in paramMap:
                value = paramMap[param]
                java_param = java_obj.getParam(param.name)
                java_obj.set(java_param.w(value))

    @staticmethod
    def _empty_java_param_map():
        """
        Returns an empty Java ParamMap reference.
        """
        return _jvm().org.apache.spark.ml.param.ParamMap()


@inherit_doc
class JavaEstimator(Estimator, JavaWrapper):
    """
    Base class for :py:class:`Estimator`s that wrap Java/Scala
    implementations.
    """

    __metaclass__ = ABCMeta

    def _create_model(self, java_model):
        """
        Creates a model from the input Java model reference.
        """
        return JavaModel(java_model)

    def _fit_java(self, dataset):
        """
        Fits a Java model to the input dataset.
        :param dataset: input dataset, which is an instance of
                        :py:class:`pyspark.sql.DataFrame`
        :param params: additional params (overwriting embedded values)
        :return: fitted Java model
        """
        java_obj = self._java_obj()
        self._transfer_params_to_java(java_obj)
        return java_obj.fit(dataset._jdf)

    def _fit(self, dataset):
        java_model = self._fit_java(dataset)
        return self._create_model(java_model)


@inherit_doc
class JavaTransformer(Transformer, JavaWrapper):
    """
    Base class for :py:class:`Transformer`s that wrap Java/Scala
    implementations.
    """

    __metaclass__ = ABCMeta

    def _transform(self, dataset):
        java_obj = self._java_obj()
        self._transfer_params_to_java(java_obj)
        return DataFrame(java_obj.transform(dataset._jdf), dataset.sql_ctx)


@inherit_doc
class JavaModel(Model, JavaTransformer):
    """
    Base class for :py:class:`Model`s that wrap Java/Scala
    implementations.
    """

    __metaclass__ = ABCMeta

    def __init__(self, java_model):
        super(JavaTransformer, self).__init__()
        self._java_model = java_model

    def _java_obj(self):
        return self._java_model

<<<<<<< HEAD
    def copy(self, extra={}):
        """
        Creates a copy of this instance with a randomly generated uid
        and some extra params. This implementation creates a
        shallow copy using :py:func:`copy.copy`, creates a deep copy of
        the embedded paramMap, creates a copy of the Java object,
        and then copies the embedded and extra parameters over and
        returns the new instance.
        Subclasses should override this method if the default approach
        is not sufficient.
        :param extra: Extra parameters to copy to the new instance
        :return: Copy of this instance
        """
        that = Params.copy(self, extra)
        that._java_model = self._java_model.copy(self._empty_java_param_map())
        return that
=======
    def _call_java(self, name, *args):
        m = getattr(self._java_model, name)
        sc = SparkContext._active_spark_context
        java_args = [_py2java(sc, arg) for arg in args]
        return _java2py(sc, m(*java_args))
>>>>>>> b1b9d580


@inherit_doc
class JavaEvaluator(Evaluator, JavaWrapper):
    """
    Base class for :py:class:`Evaluator`s that wrap Java/Scala
    implementations.
    """

    __metaclass__ = ABCMeta

    def _evaluate(self, dataset):
        """
        Evaluates the output.
        :param dataset: a dataset that contains labels/observations and predictions.
        :return: evaluation metric
        """
        java_obj = self._java_obj()
        self._transfer_params_to_java(java_obj)
        return java_obj.evaluate(dataset._jdf)<|MERGE_RESOLUTION|>--- conflicted
+++ resolved
@@ -140,7 +140,6 @@
     def _java_obj(self):
         return self._java_model
 
-<<<<<<< HEAD
     def copy(self, extra={}):
         """
         Creates a copy of this instance with a randomly generated uid
@@ -157,13 +156,12 @@
         that = Params.copy(self, extra)
         that._java_model = self._java_model.copy(self._empty_java_param_map())
         return that
-=======
+
     def _call_java(self, name, *args):
         m = getattr(self._java_model, name)
         sc = SparkContext._active_spark_context
         java_args = [_py2java(sc, arg) for arg in args]
         return _java2py(sc, m(*java_args))
->>>>>>> b1b9d580
 
 
 @inherit_doc

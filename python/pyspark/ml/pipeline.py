--- conflicted
+++ resolved
@@ -22,12 +22,6 @@
 from pyspark.mllib.common import inherit_doc
 
 
-<<<<<<< HEAD
-__all__ = ['Estimator', 'Transformer', 'Model', 'Pipeline', 'PipelineModel', 'Evaluator']
-
-
-=======
->>>>>>> c1080b6f
 @inherit_doc
 class Estimator(Params):
     """
